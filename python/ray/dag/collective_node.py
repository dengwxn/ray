--- conflicted
+++ resolved
@@ -1,6 +1,5 @@
 from weakref import ReferenceType
-from typing import Any, Dict, List, Union, Tuple, Optional
-import torch
+from typing import Any, Dict, List, Union, Tuple, Optional, TYPE_CHECKING
 
 if TYPE_CHECKING:
     import torch
@@ -94,13 +93,9 @@
             raise ValueError("Expected a NCCL group")
         return nccl_group
 
-<<<<<<< HEAD
-    def method(self, tensor: torch.Tensor):
-=======
     def method(self, tensor: "torch.Tensor"):
         import torch
 
->>>>>>> 6d262fa7
         assert isinstance(tensor, torch.Tensor), "Expected a torch tensor"
         nccl_group = self.get_nccl_group()
         assert isinstance(
