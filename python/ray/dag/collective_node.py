--- conflicted
+++ resolved
@@ -91,19 +91,15 @@
     def type_hint(self) -> TorchTensorType:
         return self._type_hint
 
-<<<<<<< HEAD
+    @property
+    def op_type(self) -> _CollectiveOp:
+        return self._op
+
     def init_nccl_group(
         self,
         nccl_group_id: Optional[str] = None,
         use_communication_streams: bool = False,
     ) -> str:
-=======
-    @property
-    def op_type(self) -> _CollectiveOp:
-        return self._op
-
-    def init_nccl_group(self, nccl_group_id: Optional[str] = None) -> str:
->>>>>>> 61d5ff22
         """
         Initialize the NCCL group if it has not been initialized yet. If `nccl_group_id`
         is provided, it means the NCCL group has already been initialized.
