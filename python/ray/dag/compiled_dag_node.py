--- conflicted
+++ resolved
@@ -28,7 +28,6 @@
     RAY_CGRAPH_ENABLE_NVTX_PROFILING,
     RAY_CGRAPH_VISUALIZE_SCHEDULE,
 )
-<<<<<<< HEAD
 from ray.dag.dag_node_operation import (
     _DAGNodeOperation,
     _DAGOperationGraphNode,
@@ -40,16 +39,12 @@
 )
 from ray.dag.dag_operation_future import GPUFuture
 from ray.dag.nccl_operation import _NcclOperation
-from ray.exceptions import RayTaskError, RayChannelError, RayChannelTimeoutError
-=======
-import ray
 from ray.exceptions import (
     RayCgraphCapacityExceeded,
     RayTaskError,
     RayChannelError,
     RayChannelTimeoutError,
 )
->>>>>>> 311acc27
 from ray.experimental.compiled_dag_ref import (
     CompiledDAGRef,
     CompiledDAGFuture,
@@ -1260,20 +1255,11 @@
                     self._track_communicator_usage(dag_node, {actor_handle})
                 # Collect NCCL collective operations.
                 if isinstance(dag_node, CollectiveOutputNode):
-<<<<<<< HEAD
-                    collective_ops.add(dag_node.nccl_op)
-=======
                     self._track_communicator_usage(
                         dag_node,
                         set(dag_node._collective_op.actor_handles),
                         collective_op=True,
                     )
-                    assert not self._overlap_gpu_communication, (
-                        "Currently, the overlap_gpu_communication option is not "
-                        "supported for NCCL collective operations. Please set "
-                        "overlap_gpu_communication=False."
-                    )
->>>>>>> 311acc27
             elif isinstance(dag_node, InputNode) or isinstance(
                 dag_node, InputAttributeNode
             ):
@@ -1358,13 +1344,6 @@
         # are used in the DAG.
         _check_unused_dag_input_attributes(output_node, input_attributes)
 
-<<<<<<< HEAD
-        # Collect all leaf nodes.
-        leaf_nodes: List[DAGNode] = []
-        for idx, task in self.idx_to_task.items():
-            if not isinstance(task.dag_node, ClassMethodNode):
-                continue
-=======
         self._check_leaf_nodes()
 
         self._resolve_auto_transport(auto_transport_tasks)
@@ -1468,7 +1447,6 @@
         communicator = type_hint.get_custom_communicator()
 
         if communicator is None:
->>>>>>> 311acc27
             if (
                 self._default_communicator is None
                 and not self._create_default_communicator
@@ -1542,87 +1520,10 @@
                 reader_and_node_list,
             )
             if task.dag_node.type_hint.requires_nccl():
-<<<<<<< HEAD
-                nccl_actors_p2p.add(writer)
-                nccl_actors_p2p.update(readers)
-
-        nccl_actors_p2p = list(nccl_actors_p2p)
-        assert None not in nccl_actors_p2p
-
-        # Initialize and cache a NCCL group for each custom NCCL group. All the
-        # custom NCCL groups are initialized before the default NCCL groups.
-        custom_communicator_to_id: Dict[Communicator, str] = {}
-        # Initialize and cache a NCCL group for each set of actors. A set of actors
-        # can perform P2P send/recv and collective operations. If there are multiple
-        # custom NCCL groups for a set of actors, only one is cached.
-        actors_to_communicator_id: Dict[FrozenSet["ray.actor.ActorHandle"], str] = {}
-
-        # If a custom NCCL group is specified for P2P actors, initialize and cache
-        # the NCCL group ID.
-        if nccl_actors_p2p and self._custom_communicator_p2p:
-            if not set(nccl_actors_p2p).issubset(
-                set(self._custom_communicator_p2p.get_actor_handles())
-            ):
-                raise ValueError(
-                    "Expected P2P actor handles to be a subset of the custom NCCL group"
-                )
-            self._communicator_id_p2p = _init_communicator(
-                nccl_actors_p2p,
-                self._custom_communicator_p2p,
-                self._overlap_gpu_communication,
-            )
-            custom_communicator_to_id[
-                self._custom_communicator_p2p
-            ] = self._communicator_id_p2p
-            actors = frozenset(nccl_actors_p2p)
-            actors_to_communicator_id[actors] = self._communicator_id_p2p
-
-        # If a custom communicator is specified for collective actors, initialize and
-        # cache the communicator ID.
-        for collective_op in collective_ops:
-            type_hint = collective_op.type_hint
-            custom_communicator = type_hint.get_custom_communicator()
-            if custom_communicator:
-                communicator_id = collective_op.init_communicator(
-                    custom_communicator_to_id.get(custom_communicator, None),
-                    self._overlap_gpu_communication,
-                )
-                custom_communicator_to_id[custom_communicator] = communicator_id
-                actors = frozenset(collective_op.actor_handles)
-                if actors not in actors_to_communicator_id:
-                    actors_to_communicator_id[actors] = communicator_id
-
-        # If a NCCL group for P2P actors is not initialized, initialize and cache
-        # the NCCL group ID.
-        if nccl_actors_p2p and self._communicator_id_p2p is None:
-            actors = frozenset(nccl_actors_p2p)
-            if actors in actors_to_communicator_id:
-                self._communicator_id_p2p = actors_to_communicator_id[actors]
-            else:
-                self._communicator_id_p2p = _init_communicator(
-                    nccl_actors_p2p,
-                    self._custom_communicator_p2p,
-                    self._overlap_gpu_communication,
-                )
-                actors_to_communicator_id[actors] = self._communicator_id_p2p
-
-        # If a NCCL group for collective actors is not initialized, initialize and
-        # cache the NCCL group ID.
-        for collective_op in collective_ops:
-            if collective_op.type_hint.communicator_id is None:
-                actors = frozenset(collective_op.actor_handles)
-                communicator_id = collective_op.init_communicator(
-                    actors_to_communicator_id.get(actors, None),
-                    self._overlap_gpu_communication,
-                )
-                if actors not in actors_to_communicator_id:
-                    actors_to_communicator_id[actors] = communicator_id
-=======
                 self._track_communicator_usage(
                     task.dag_node,
                     set(readers).union({writer}),
                 )
->>>>>>> 311acc27
 
     def _check_leaf_nodes(self) -> None:
         """
