import weakref
import asyncio
from collections import defaultdict
from contextlib import nullcontext
from dataclasses import dataclass, asdict
from typing import (
    TYPE_CHECKING,
    Any,
    Dict,
    FrozenSet,
    List,
    Tuple,
    Union,
    Optional,
    Set,
)
import logging
import threading
import time
import uuid
import traceback

from ray.experimental.channel.auto_transport_type import (
    AutoTransportType,
    TypeHintResolver,
)
import ray.exceptions
from ray.dag.constants import (
    RAY_ADAG_VISUALIZE_SCHEDULE,
    PARENT_CLASS_NODE_KEY,
    P2P_OPERATION_KEY,
    BIND_INDEX_KEY,
)
from ray.dag.dag_operation_future import GPUFuture, DAGOperationFuture, ResolvedFuture
from ray.dag.nccl_operation import _NcclOperation
from ray.experimental.channel.cached_channel import CachedChannel
<<<<<<< HEAD
from ray.experimental.channel.gpu_communicator import GPUCommunicator
=======
from ray.experimental.channel.communicator import Communicator
from ray.dag.constants import (
    RAY_CGRAPH_ENABLE_NVTX_PROFILING,
    RAY_CGRAPH_VISUALIZE_SCHEDULE,
)
>>>>>>> ae1743d1
import ray
from ray.exceptions import RayTaskError, RayChannelError, RayChannelTimeoutError
from ray.experimental.compiled_dag_ref import (
    CompiledDAGRef,
    CompiledDAGFuture,
    _process_return_vals,
)
from ray.experimental.channel import (
    ChannelContext,
    ChannelInterface,
    ChannelOutputType,
    ReaderInterface,
    SynchronousReader,
    WriterInterface,
    SynchronousWriter,
    AwaitableBackgroundReader,
    AwaitableBackgroundWriter,
    CompiledDAGArgs,
    CompositeChannel,
    IntraProcessChannel,
)
from ray.experimental.util.types import _NcclOpType, P2POp, _CollectiveOp
from ray.util.annotations import DeveloperAPI

from ray.experimental.channel.shared_memory_channel import (
    SharedMemoryType,
)
from ray.experimental.channel.torch_tensor_type import TorchTensorType

from ray.experimental.channel.torch_tensor_nccl_channel import (
    _init_communicator,
    _destroy_communicator,
)

from ray.dag.dag_node_operation import (
    _DAGNodeOperation,
    _DAGOperationGraphNode,
    _build_dag_node_operation_graph,
    _extract_execution_schedule,
    _generate_actor_to_execution_schedule,
    _generate_overlapped_execution_schedule,
    _visualize_execution_schedule,
)

from ray.util.scheduling_strategies import NodeAffinitySchedulingStrategy

if TYPE_CHECKING:
    import cupy as cp

logger = logging.getLogger(__name__)

# Keep tracking of every compiled dag created during the lifetime of
# this process. It tracks them as weakref meaning when the compiled dag
# is GC'ed, it is automatically removed from here. It is used to teardown
# compiled dags at interpreter shutdown time.
_compiled_dags = weakref.WeakValueDictionary()


# Relying on __del__ doesn't work well upon shutdown because
# the destructor order is not guaranteed. We call this function
# upon `ray.worker.shutdown` which is registered to atexit handler
# so that teardown is properly called before objects are destructed.
def _shutdown_all_compiled_dags():
    global _compiled_dags
    for _, compiled_dag in _compiled_dags.items():
        # Kill DAG actors to avoid hanging during shutdown if the actor tasks
        # cannot be cancelled.
        compiled_dag.teardown(kill_actors=True)
    _compiled_dags = weakref.WeakValueDictionary()


def _check_unused_dag_input_attributes(
    output_node: "ray.dag.MultiOutputNode", input_attributes: Set[str]
) -> Set[str]:
    """
    Helper function to check that all input attributes are used in the DAG.
    For example, if the user creates an input attribute by calling
    InputNode()["x"], we ensure that there is a path from the
    InputAttributeNode corresponding to "x" to the DAG's output. If an
    input attribute is not used, throw an error.

    Args:
        output_node: The starting node for the traversal.
        input_attributes: A set of attributes accessed by the InputNode.
    """
    from ray.dag import InputAttributeNode

    used_attributes = set()
    visited_nodes = set()
    stack: List["ray.dag.DAGNode"] = [output_node]

    while stack:
        current_node = stack.pop()
        if current_node in visited_nodes:
            continue
        visited_nodes.add(current_node)

        if isinstance(current_node, InputAttributeNode):
            used_attributes.add(current_node.key)

        stack.extend(current_node._upstream_nodes)

    unused_attributes = input_attributes - used_attributes
    if unused_attributes:
        unused_attributes_str = ", ".join(str(key) for key in unused_attributes)
        input_attributes_str = ", ".join(str(key) for key in input_attributes)
        unused_phrase = "is unused" if len(unused_attributes) == 1 else "are unused"

        raise ValueError(
            "Compiled Graph expects input to be accessed "
            f"using all of attributes {input_attributes_str}, "
            f"but {unused_attributes_str} {unused_phrase}. "
            "Ensure all input attributes are used and contribute "
            "to the computation of the Compiled Graph output."
        )


@DeveloperAPI
def do_allocate_channel(
    self,
    reader_and_node_list: List[Tuple["ray.actor.ActorHandle", str]],
    typ: ChannelOutputType,
    driver_actor_id: Optional[str] = None,
) -> ChannelInterface:
    """Generic actor method to allocate an output channel.

    Args:
        reader_and_node_list: A list of tuples, where each tuple contains a reader
            actor handle and the node ID where the actor is located.
        typ: The output type hint for the channel.
        driver_actor_id: If this channel is read by a driver and that driver is an
            actual actor, this will be the actor ID of that driver actor.

    Returns:
        The allocated channel.
    """
    # None means it is called from a driver.
    writer: Optional["ray.actor.ActorHandle"] = None
    try:
        writer = ray.get_runtime_context().current_actor
    except RuntimeError:
        # This is the driver so there is no current actor handle.
        pass

    output_channel = typ.create_channel(
        writer,
        reader_and_node_list,
        driver_actor_id,
    )
    return output_channel


@DeveloperAPI
def do_exec_tasks(
    self,
    tasks: List["ExecutableTask"],
    schedule: List[_DAGNodeOperation],
    overlap_gpu_communication: bool = False,
) -> None:
    """A generic actor method to begin executing the operations belonging to an
    actor. This runs an infinite loop to execute each _DAGNodeOperation in the
    order specified by the schedule. It exits only if the actor dies or an
    exception is thrown.

    Args:
        tasks: the executable tasks corresponding to the actor methods.
        schedule: A list of _DAGNodeOperation that should be executed in order.
        overlap_gpu_communication: Whether to overlap GPU communication with
            computation during DAG execution to improve performance.
    """
    try:
        for task in tasks:
            task.prepare(overlap_gpu_communication=overlap_gpu_communication)

        if RAY_CGRAPH_ENABLE_NVTX_PROFILING:
            try:
                import nvtx
            except ImportError:
                raise ImportError(
                    "Please install nvtx to enable nsight profiling. "
                    "You can install it by running `pip install nvtx`."
                )
            nvtx_profile = nvtx.Profile()
            nvtx_profile.enable()

        done = False
        while True:
            if done:
                break
            for operation in schedule:
                done = tasks[operation.exec_task_idx].exec_operation(
                    self, overlap_gpu_communication
                )
                if done:
                    break

        if RAY_CGRAPH_ENABLE_NVTX_PROFILING:
            nvtx_profile.disable()
    except Exception:
        logging.exception("Compiled DAG task exited with exception")
        raise


@DeveloperAPI
def do_profile_tasks(
    self,
    tasks: List["ExecutableTask"],
    schedule: List[_DAGNodeOperation],
    overlap_gpu_communication: bool = False,
) -> None:
    """A generic actor method similar to `do_exec_tasks`, but with profiling enabled.

    Args:
        tasks: the executable tasks corresponding to the actor methods.
        schedule: A list of _DAGNodeOperation that should be executed in order.
        overlap_gpu_communication: Whether to overlap GPU communication with
            computation during DAG execution to improve performance.
    """
    try:
        for task in tasks:
            task.prepare(overlap_gpu_communication=overlap_gpu_communication)

        if not hasattr(self, "__ray_cgraph_events"):
            self.__ray_cgraph_events = []

        done = False
        while True:
            if done:
                break
            for operation in schedule:
                start_t = time.perf_counter()
                task = tasks[operation.exec_task_idx]
<<<<<<< HEAD
                done = tasks[operation.exec_task_idx].exec_operation(
                    self, overlap_gpu_communication
=======
                done = task.exec_operation(
                    self, operation.type, overlap_gpu_communication
>>>>>>> ae1743d1
                )
                end_t = time.perf_counter()

                self.__ray_cgraph_events.append(
                    _ExecutableTaskRecord(
                        actor_classname=self.__class__.__name__,
                        actor_name=ray.get_runtime_context().get_actor_name(),
                        actor_id=ray.get_runtime_context().get_actor_id(),
                        method_name=task.method_name,
                        bind_index=task.bind_index,
                        start_t=start_t,
                        end_t=end_t,
                    )
                )

                if done:
                    break
    except Exception:
        logging.exception("Compiled DAG task exited with exception")
        raise


@DeveloperAPI
def do_cancel_executable_tasks(self, tasks: List["ExecutableTask"]) -> None:
    for task in tasks:
        task.cancel()


def _wrap_exception(exc):
    backtrace = ray._private.utils.format_error_message(
        "".join(traceback.format_exception(type(exc), exc, exc.__traceback__)),
        task_exception=True,
    )
    wrapped = RayTaskError(
        function_name="do_exec_tasks",
        traceback_str=backtrace,
        cause=exc,
    )
    return wrapped


def _get_nccl_group_id(type_hint: ChannelOutputType) -> Optional[str]:
    """
    Get the NCCL group ID from the type hint. If the type hint does not
    require NCCL, return None.

    Args:
        type_hint: The type hint of the channel.

    Returns:
        The NCCL group ID if the type hint requires NCCL, otherwise None.
    """
    if type_hint.requires_nccl():
        assert isinstance(type_hint, TorchTensorType)
        return type_hint.communicator_id
    return None


def _device_context_manager():
    """
    Return a context manager for executing communication operations
    (i.e., READ and WRITE). For NCCL operations, the context manager
    uses the proper cuda device from channel context, otherwise,
    nullcontext will be returned.
    """
    if not ChannelContext.get_current().torch_available:
        return nullcontext()

    import torch

    device = ChannelContext.get_current().torch_device

    if device.type == "cuda" and torch.cuda.is_available():
        # In the case of mocked NCCL, we may get a device with type "cuda"
        # but CUDA is not available. We return nullcontext() in that case,
        # otherwise torch raises a runtime error if the cuda device context
        # manager is used.
        # TODO(rui): consider better mocking NCCL to support device context.
        return torch.cuda.device(device)
    return nullcontext()


@DeveloperAPI
class CompiledTask:
    """Wraps the normal Ray DAGNode with some metadata."""

    def __init__(self, idx: int, dag_node: "ray.dag.DAGNode"):
        """
        Args:
            idx: A unique index into the original DAG.
            dag_node: The original DAG node created by the user.
        """
        self.idx = idx
        self.dag_node = dag_node

        # Dict from task index to actor handle for immediate downstream tasks.
        self.downstream_task_idxs: Dict[int, "ray.actor.ActorHandle"] = {}
        # Case 1: The task represents a ClassMethodNode.
        #
        # Multiple return values are written to separate `output_channels`.
        # `output_idxs` represents the tuple index of the output value for
        # multiple returns in a tuple. If an output index is None, it means
        # the complete return value is written to the output channel.
        # Otherwise, the return value is a tuple and the index is used
        # to extract the value to be written to the output channel.
        #
        # Case 2: The task represents an InputNode.
        #
        # `output_idxs` can be an integer or a string to retrieve the
        # corresponding value from `args` or `kwargs` in the DAG's input.
        self.output_channels: List[ChannelInterface] = []
        self.output_idxs: List[Optional[Union[int, str]]] = []
        # The DAGNodes that are arguments to this task.
        # This is used for lazy resolution of the arguments' type hints.
        self.arg_nodes: List["ray.dag.DAGNode"] = []
        # idxs of possible ClassMethodOutputNodes if they exist, used for visualization
        self.output_node_idxs: List[int] = []

    @property
    def args(self) -> Tuple[Any]:
        return self.dag_node.get_args()

    @property
    def kwargs(self) -> Dict[str, Any]:
        return self.dag_node.get_kwargs()

    @property
    def num_readers(self) -> int:
        return len(self.downstream_task_idxs)

    @property
    def arg_type_hints(self) -> List["ChannelOutputType"]:
        return [arg_node.type_hint for arg_node in self.arg_nodes]

    def __str__(self) -> str:
        return f"""
            Node: {self.dag_node}
            Arguments: {self.args}
            Output: {self.output_channels}
            """


class _ExecutableTaskInput:
    """Represents an input to an ExecutableTask.

    Args:
        input_variant: either an unresolved input (when type is ChannelInterface)
            , or a resolved input value (when type is Any)
        channel_idx: if input_variant is an unresolved input, this is the index
            into the input channels list.
    """

    def __init__(
        self,
        input_variant: Union[ChannelInterface, Any],
        channel_idx: Optional[int],
    ):
        self.input_variant = input_variant
        self.channel_idx = channel_idx

    def resolve(self, channel_results: Any) -> Any:
        """
        Resolve the input value from the channel results.

        Args:
            channel_results: The results from reading the input channels.
        """

        if isinstance(self.input_variant, ChannelInterface):
            value = channel_results[self.channel_idx]
        else:
            value = self.input_variant
        return value


@DeveloperAPI
class ExecutableTask:
    """A task that can be executed in a compiled DAG, and it
    corresponds to an actor method.
    """

    def __init__(
        self,
        task: "CompiledTask",
        resolved_args: List[Any],
        resolved_kwargs: Dict[str, Any],
    ):
        """
        Args:
            task: The CompiledTask that this ExecutableTask corresponds to.
            resolved_args: The arguments to the method. Arguments that are
                not Channels will get passed through to the actor method.
                If the argument is a channel, it will be replaced by the
                value read from the channel before the method executes.
            resolved_kwargs: The keyword arguments to the method. Currently, we
                do not support binding kwargs to other DAG nodes, so the values
                of the dictionary cannot be Channels.
        """
        self.method_name = task.dag_node.get_method_name()
        self.bind_index = task.dag_node._get_bind_index()
        self.output_channels = task.output_channels
        self.output_idxs = task.output_idxs
        self.input_type_hints: List[ChannelOutputType] = task.arg_type_hints
        self.output_type_hint: ChannelOutputType = task.dag_node.type_hint

        # The NCCL operation type.
        self.nccl_op_type: Optional[_NcclOpType] = task.dag_node.nccl_op_type
        # The NCCL operation of the task. It can be a NCCL read, write, or
        # collective operation.
        self.nccl_op: Optional[_NcclOperation] = task.dag_node.nccl_op
        if self.nccl_op is not None:
            self.nccl_op.task_idxs.append(task.idx)

        self.input_channels: List[ChannelInterface] = []
        self.task_inputs: List[_ExecutableTaskInput] = []
        self.resolved_kwargs: Dict[str, Any] = resolved_kwargs
        # A unique index which can be used to index into `idx_to_task` to get
        # the corresponding task.
        self.task_idx = task.idx

        # Reverse map for input_channels: maps an input channel to
        # its index in input_channels.
        input_channel_to_idx: dict[ChannelInterface, int] = {}

        for arg in resolved_args:
            if isinstance(arg, ChannelInterface):
                if isinstance(arg, ChannelInterface):
                    channel = arg
                else:
                    adapter = arg
                    channel = adapter.get_dag_input_channel()

                if channel in input_channel_to_idx:
                    # The same channel was added before, so reuse the index.
                    channel_idx = input_channel_to_idx[channel]
                else:
                    # Add a new channel to the list of input channels.
                    self.input_channels.append(channel)
                    channel_idx = len(self.input_channels) - 1
                    input_channel_to_idx[channel] = channel_idx

                task_input = _ExecutableTaskInput(arg, channel_idx)
            else:
                task_input = _ExecutableTaskInput(arg, None)
            self.task_inputs.append(task_input)

        # Currently DAGs do not support binding kwargs to other DAG nodes.
        for val in self.resolved_kwargs.values():
            assert not isinstance(val, ChannelInterface)

        # Input reader to read input data from upstream DAG nodes.
        self.input_reader: ReaderInterface = SynchronousReader(self.input_channels)
        # Output writer to write output data to downstream DAG nodes.
        self.output_writer: WriterInterface = SynchronousWriter(
            self.output_channels, self.output_idxs
        )
        # The NCCL channel for the NCCL P2P operation.
        self.nccl_ch: Optional[ChannelInterface] = None
        if self.requires_nccl_read:
            assert len(self.input_channels) == 1
            self.nccl_ch = self.input_channels[0]
        elif self.requires_nccl_write:
            assert len(self.output_channels) == 1
            self.nccl_ch = self.output_channels[0]

        # The intermediate future for a read or compute operation,
        # and `wait()` must be called to get the actual result of the operation.
        # The result of a read operation will be used by a compute operation,
        # and the result of a compute operation will be used by a write operation.
        self._intermediate_future: Optional[DAGOperationFuture] = None

        self.actor_id = task.dag_node._get_actor_handle()._ray_actor_id

    @property
    def requires_nccl_read(self) -> bool:
        return self.nccl_op_type == P2POp.RECV

    @property
    def requires_nccl_write(self) -> bool:
        return self.nccl_op_type == P2POp.SEND

    @property
    def requires_nccl_collective(self) -> bool:
        return isinstance(self.nccl_op_type, _CollectiveOp)

    def cancel(self):
        """
        Close all the input channels and the output channel. The exact behavior
        depends on the type of channel. Typically, it will release the resources
        used by the channels.
        """
        self.input_reader.close()
        self.output_writer.close()

    def prepare(self, overlap_gpu_communication: bool = False):
        """
        Prepare the task for execution. The `exec_operation` function can only
        be called after `prepare` has been called.

        Args:
            overlap_gpu_communication: Whether to overlap GPU communication with
                computation during DAG execution to improve performance
        """
        for typ_hint in self.input_type_hints:
            typ_hint.register_custom_serializer()
        self.output_type_hint.register_custom_serializer()
        self.input_reader.start()
        self.output_writer.start()

        self._send_stream: Union["cp.cuda.Stream", nullcontext] = nullcontext()
        self._recv_stream: Union["cp.cuda.Stream", nullcontext] = nullcontext()
        self._collective_stream: Union["cp.cuda.Stream", nullcontext] = nullcontext()
        if not overlap_gpu_communication:
            return

        # Set up send_stream and recv_stream when overlap_gpu_communication
        # is configured
        if self.output_type_hint.requires_nccl():
            nccl_group_id = _get_nccl_group_id(self.output_type_hint)
            nccl_group = ChannelContext.get_current().communicators.get(nccl_group_id)
            assert nccl_group is not None
            self._send_stream = nccl_group.send_stream
        if self.input_type_hints:
            for type_hint in self.input_type_hints:
                if type_hint.requires_nccl():
                    nccl_group_id = _get_nccl_group_id(type_hint)
                    nccl_group = ChannelContext.get_current().communicators.get(
                        nccl_group_id
                    )
                    assert nccl_group is not None
                    if not isinstance(self._recv_stream, nullcontext):
                        assert self._recv_stream == nccl_group.recv_stream, (
                            "Currently all torch tensor input channels of a "
                            "Compiled Graph task should use the same recv cuda stream."
                        )
                    self._recv_stream = nccl_group.recv_stream
        if self.requires_nccl_collective:
            from ray.dag.collective_node import _CollectiveOperation

            assert isinstance(self.nccl_op, _CollectiveOperation)
            self._collective_stream = self.nccl_op.get_nccl_group().collective_stream

    def wrap_and_set_intermediate_future(
        self, val: Any, wrap_in_gpu_future: bool
    ) -> None:
        """
        Wrap the value in a `DAGOperationFuture` and store to the intermediate future.
        The value corresponds to result of a read or compute operation.

        If wrap_in_gpu_future is True, the value will be wrapped in a GPUFuture,
        Otherwise, the future will be a ResolvedFuture.

        Args:
            val: The value to wrap in a future.
            wrap_in_gpu_future: Whether to wrap the value in a GPUFuture.
        """
        assert self._intermediate_future is None

        if wrap_in_gpu_future:
            future = GPUFuture(val)
        else:
            future = ResolvedFuture(val)
        self._intermediate_future = future

    def fetch_intermediate_future(self, wait_gpu_future: bool) -> Any:
        """
        Fetch the intermediate future. If `wait_gpu_future` is True, the future
        is waited and the result is returned. Otherwise, the future is returned
        without waiting.

        If the future is waited, the wait does not block the CPU because:
        - If the future is a ResolvedFuture, the result is immediately returned.
        - If the future is a GPUFuture, the result is only waited by the current
            CUDA stream, and the CPU is not blocked.

        Args:
            wait_gpu_future: Whether to wait for the GPU future.
        """
        future = self._intermediate_future
        self._intermediate_future = None
        if wait_gpu_future:
            return future.wait()
        else:
            return future

    def exec_operation(
        self,
        class_handle,
        overlap_gpu_communication: bool = False,
    ) -> bool:
        """
        An ExecutableTask corresponds to a DAGNode. It consists of three
        operations: read, compute, and write, which should be executed in
        order to ensure that each operation can read the correct intermediate
        result.
        Args:
            class_handle: The handle of the class to which the actor belongs.
            overlap_gpu_communication: Whether to overlap GPU communication with
                computation during DAG execution to improve performance.
        Returns:
            True if the next operation should not be executed; otherwise, False.
        """
<<<<<<< HEAD
        if self.requires_nccl_read:
            input_values = [P2POp.RECV, self.nccl_ch]
        else:
            try:
                input_data = self.input_reader.read()
            except RayChannelError:
                return True

            try:
                _process_return_vals(input_data, return_single_output=False)
                input_data_ready = []
                for val in input_data:
                    if isinstance(val, DAGOperationFuture):
                        val = val.wait()
                        if isinstance(val, RayTaskError):
                            raise val.as_instanceof_cause()
                    input_data_ready.append(val)
                input_values = []
                for task_input in self.task_inputs:
                    input_values.append(task_input.resolve(input_data_ready))
            except Exception as exc:
                input_values = None
                self.wrap_and_set_intermediate_future(
                    exc, wrap_in_gpu_future=overlap_gpu_communication
                )

            if self.requires_nccl_write:
                if input_values is not None:
                    assert len(input_values) == 1
                    tensor = input_values[0]
                    input_values = [P2POp.SEND, self.nccl_ch, tensor]
                else:
                    exc = self.fetch_intermediate_future(wait_gpu_future=True)
                    input_values = [P2POp.SEND, self.nccl_ch, exc]

        if input_values is not None:
            if self.nccl_op is not None:
                method = self.nccl_op.execute
            else:
                method = getattr(class_handle, self.method_name)

            if self.requires_nccl_read:
                stream = self._recv_stream
            elif self.requires_nccl_write:
                stream = self._send_stream
            elif self.requires_nccl_collective:
                stream = self._collective_stream
            else:
                stream = nullcontext()

            with stream:
                try:
                    output_val = method(*input_values, **self.resolved_kwargs)
                except RayChannelError:
                    return True
                except Exception as exc:
                    if self.nccl_op is not None:
                        raise exc
                    else:
                        output_val = _wrap_exception(exc)

                if not self.requires_nccl_write:
                    self.wrap_and_set_intermediate_future(
                        output_val, wrap_in_gpu_future=overlap_gpu_communication
                    )

        if not self.requires_nccl_write:
            if (
                self.requires_nccl_read or self.requires_nccl_collective
            ) and overlap_gpu_communication:
                output_val = self.fetch_intermediate_future(wait_gpu_future=False)
            else:
                output_val = self.fetch_intermediate_future(wait_gpu_future=True)
            try:
                self.output_writer.write(output_val)
            except RayChannelError:
                return True

        return False
=======
        if op_type == _DAGNodeOperationType.READ:
            with _device_context_manager():
                with self._recv_stream:
                    return self._read(overlap_gpu_communication)
        elif op_type == _DAGNodeOperationType.COMPUTE:
            return self._compute(overlap_gpu_communication, class_handle)
        elif op_type == _DAGNodeOperationType.WRITE:
            with _device_context_manager():
                with self._send_stream:
                    return self._write()
>>>>>>> ae1743d1


@dataclass
class _ExecutableTaskRecord:
    actor_classname: str
    actor_name: str
    actor_id: str
    method_name: str
    bind_index: int
    start_t: float
    end_t: float

    def to_dict(self):
        return asdict(self)


@DeveloperAPI
class CompiledDAG:
    """Experimental class for accelerated execution.

    This class should not be called directly. Instead, create
    a ray.dag and call experimental_compile().

    See REP https://github.com/ray-project/enhancements/pull/48 for more
    information.
    """

    @ray.remote(num_cpus=0)
    class DAGDriverProxyActor:
        """
        To support the driver as a reader, the output writer needs to be able to invoke
        remote functions on the driver. This is necessary so that the output writer can
        create a reader ref on the driver node, and later potentially create a larger
        reader ref on the driver node if the channel backing store needs to be resized.
        However, remote functions cannot be invoked on the driver.

        A Compiled Graph creates an actor from this class when the DAG is initialized.
        The actor is on the same node as the driver. This class has an empty
        implementation, though it serves as a way for the output writer to invoke remote
        functions on the driver node.
        """

        pass

    def __init__(
        self,
        submit_timeout: Optional[float] = None,
        buffer_size_bytes: Optional[int] = None,
        enable_asyncio: bool = False,
        max_inflight_executions: Optional[int] = None,
        overlap_gpu_communication: Optional[bool] = None,
    ):
        """
        Args:
            submit_timeout: The maximum time in seconds to wait for execute() calls.
                None means using default timeout (DAGContext.submit_timeout),
                0 means immediate timeout (immediate success or timeout without
                blocking), -1 means infinite timeout (block indefinitely).
            buffer_size_bytes: The initial buffer size in bytes for messages
                that can be passed between tasks in the DAG. The buffers will
                be automatically resized if larger messages are written to the
                channel.
            enable_asyncio: Whether to enable asyncio. If enabled, caller must
                be running in an event loop and must use `execute_async` to
                invoke the DAG. Otherwise, the caller should use `execute` to
                invoke the DAG.
            max_inflight_executions: The maximum number of in-flight executions that
                can be submitted via `execute` or `execute_async` before consuming
                the output using `ray.get()`. If the caller submits more executions,
                `RayCgraphCapacityExceeded` is raised.
            overlap_gpu_communication: (experimental) Whether to overlap GPU
                communication with computation during DAG execution. If True, the
                communication and computation can be overlapped, which can improve
                the performance of the DAG execution. If None, the default value
                will be used.

        Returns:
            Channel: A wrapper around ray.ObjectRef.
        """
        from ray.dag import DAGContext

        ctx = DAGContext.get_current()

        self._enable_asyncio: bool = enable_asyncio
        self._fut_queue = asyncio.Queue()
        self._max_inflight_executions = max_inflight_executions
        if self._max_inflight_executions is None:
            self._max_inflight_executions = ctx.max_inflight_executions
        self._dag_id = uuid.uuid4().hex
        self._submit_timeout: Optional[float] = submit_timeout
        if self._submit_timeout is None:
            self._submit_timeout = ctx.submit_timeout
        self._get_timeout: Optional[float] = ctx.get_timeout
        self._buffer_size_bytes: Optional[int] = buffer_size_bytes
        if self._buffer_size_bytes is None:
            self._buffer_size_bytes = ctx.buffer_size_bytes
        self._overlap_gpu_communication: Optional[bool] = overlap_gpu_communication
        if self._overlap_gpu_communication is None:
            self._overlap_gpu_communication = ctx.overlap_gpu_communication

        self._default_type_hint: ChannelOutputType = SharedMemoryType(
            buffer_size_bytes=self._buffer_size_bytes,
            # We conservatively set num_shm_buffers to _max_inflight_executions.
            # It means that the DAG can be underutilized, but it guarantees there's
            # no false positive timeouts.
            num_shm_buffers=self._max_inflight_executions,
        )
        if not isinstance(self._buffer_size_bytes, int) or self._buffer_size_bytes <= 0:
            raise ValueError(
                "`buffer_size_bytes` must be a positive integer, found "
                f"{self._buffer_size_bytes}"
            )

        # Used to ensure that the future returned to the
        # caller corresponds to the correct DAG output. I.e.
        # order of futures added to fut_queue should match the
        # order of inputs written to the DAG.
        self._dag_submission_lock = asyncio.Lock()

        # idx -> CompiledTask.
        self.idx_to_task: Dict[int, "CompiledTask"] = {}
        # DAGNode -> idx.
        self.dag_node_to_idx: Dict["ray.dag.DAGNode", int] = {}
        # idx counter.
        self.counter: int = 0

        # Attributes that are set during preprocessing.
        # Preprocessing identifies the input node and output node.
        self.input_task_idx: Optional[int] = None
        self.output_task_idx: Optional[int] = None
        # List of task indices that are input attribute nodes.
        self.input_attr_task_idxs: List[int] = []
        # Denotes whether execute/execute_async returns a list of refs/futures.
        self._returns_list: bool = False
        # Number of expected positional args and kwargs that may be passed to
        # dag.execute.
        self._input_num_positional_args: Optional[int] = None
        self._input_kwargs: Tuple[str, ...] = None

        # Cached attributes that are set during compilation.
        self.dag_input_channels: Optional[List[ChannelInterface]] = None
        self.dag_output_channels: Optional[List[ChannelInterface]] = None
        self._dag_submitter: Optional[WriterInterface] = None
        self._dag_output_fetcher: Optional[ReaderInterface] = None

        # ObjectRef for each worker's task. The task is an infinite loop that
        # repeatedly executes the method specified in the DAG.
        self.worker_task_refs: Dict["ray.actor.ActorHandle", "ray.ObjectRef"] = {}
        # Set of actors present in the DAG.
        self.actor_refs = set()
        self.actor_to_tasks: Dict[
            "ray.actor.ActorHandle", List["CompiledTask"]
        ] = defaultdict(list)
        # Mapping from actor handle to its GPU IDs.
        # This is used for type hint resolution for with_tensor_transport("auto").
        self.actor_to_gpu_ids: Dict["ray.actor.ActorHandle", List[str]] = {}
        self.actor_to_executable_tasks: Dict[
            "ray.actor.ActorHandle", List["ExecutableTask"]
        ] = {}
        # Mapping from the actor handle to the execution schedule which is a list
        # of operations to be executed.
        self.actor_to_execution_schedule: Dict[
            "ray.actor.ActorHandle", List[_DAGNodeOperation]
        ] = defaultdict(list)
        # Mapping from the actor handle to the node ID that the actor is on.
        # A None actor handle means the actor is the driver.
        self.actor_to_node_id: Dict[Optional["ray.actor.ActorHandle"], str] = {}

        # This is set to true when type hint of `transport="nccl"` is used.
        self._use_default_nccl_group = False
        # This is set to the specified custom communicator
        # if there exists a type hint of `transport=custom_communicator`.
        self._custom_communicator_p2p: Optional[Communicator] = None
        # The NCCL group ID for P2P send/recv operations.
        self._communicator_id_p2p: Optional[str] = None
        # All the NCCL group IDs for P2P send/recv and collective operations.
        self._communicator_ids: Set[str] = set()
        # The index of the current execution. It is incremented each time
        # the DAG is executed.
        self._execution_index: int = -1
        # The maximum index of finished executions.
        # All results with higher indexes have not been generated yet.
        self._max_finished_execution_index: int = -1
        # execution_index -> {channel_index -> result}
        self._result_buffer: Dict[int, Dict[int, Any]] = defaultdict(dict)
        # channel to possible inner channel
        self._channel_dict: Dict[ChannelInterface, ChannelInterface] = {}

        def _create_proxy_actor() -> "ray.actor.ActorHandle":
            # Creates the driver actor on the same node as the driver.
            #
            # To support the driver as a reader, the output writer needs to be able to
            # invoke remote functions on the driver (e.g., to create the reader ref, to
            # create a reader ref for a larger object when the channel backing store is
            # resized, etc.). The driver actor serves as a way for the output writer
            # to invoke remote functions on the driver node.
            return CompiledDAG.DAGDriverProxyActor.options(
                scheduling_strategy=NodeAffinitySchedulingStrategy(
                    ray.get_runtime_context().get_node_id(), soft=False
                )
            ).remote()

        self._proxy_actor = _create_proxy_actor()
        # Set to True when `teardown` API is called.
        self._is_teardown = False
        # execution indices -> set of channel indices of destructed CompiledDAGRefs
        # When a CompiledDagRef is destructed and its result has not been cached and
        # ray.get has not been called on it, we will add it to this dict, so that
        # we can lazily release the native buffers
        self._destructed_ref_idxs: Dict[int, Set[Optional[int]]] = defaultdict(set)

    @property
    def communicator_id_p2p(self) -> Optional[str]:
        return self._communicator_id_p2p

    @property
    def is_teardown(self) -> bool:
        return self._is_teardown

    @property
    def communicator_ids(self) -> Set[str]:
        return self._communicator_ids

    def get_id(self) -> str:
        """
        Get the unique ID of the compiled DAG.
        """
        return self._dag_id

    def __str__(self) -> str:
        return f"CompiledDAG({self._dag_id})"

    def _add_node(self, node: "ray.dag.DAGNode") -> None:
        idx = self.counter
        self.idx_to_task[idx] = CompiledTask(idx, node)
        self.dag_node_to_idx[node] = idx
        self.counter += 1

    def _add_nccl_p2p_send_node(
        self,
        node: "ray.dag.DAGNode",
        node_to_p2p_send_node: Dict["ray.dag.DAGNode", "ray.dag.p2p_node._P2PSendNode"],
    ) -> None:
        """
        Add a NCCL P2P send node to the DAG if the node requires NCCL send.

        Args:
            node: A DAG node.
            p2p_send_dag_nodes: The set of DAG nodes that require NCCL send.
            node_to_p2p_send_node: A dictionary mapping DAG nodes to their
                corresponding NCCL P2P send nodes.
        """
        from ray.dag import InputNode, ClassMethodNode
        from ray.dag.p2p_node import _P2PSendNode, _P2POperation

        if isinstance(node, InputNode):
            raise ValueError(
                "DAG inputs cannot be transferred via NCCL because the driver "
                "cannot participate in the NCCL group"
            )
        elif not isinstance(node, ClassMethodNode):
            raise ValueError(
                "NCCL P2P operation is only supported with ClassMethodNode"
            )
        elif node.is_adag_output_node:
            raise ValueError(
                "Outputs cannot be transferred via NCCL because the driver "
                "cannot participate in the NCCL group"
            )

        send_actor_handle: "ray.actor.ActorHandle" = node._get_actor_handle()
        assert send_actor_handle is not None, "Expected an actor handle"
        send_node = _P2PSendNode(
            method_args=(node,),
            other_args_to_resolve={
                PARENT_CLASS_NODE_KEY: send_actor_handle,
                P2P_OPERATION_KEY: _P2POperation(),
                BIND_INDEX_KEY: node._get_bind_index(),
            },
        )
        send_node.with_type_hint(node.type_hint)
        node.with_type_hint(ChannelOutputType())
        node_to_p2p_send_node[node] = send_node
        self._add_node(send_node)

    def _add_nccl_p2p_recv_nodes(
        self,
        node: "ray.dag.DAGNode",
        node_to_p2p_send_node: Dict["ray.dag.DAGNode", "ray.dag.p2p_node._P2PSendNode"],
    ) -> None:
        """
        Add a NCCL P2P recv node to the DAG for each upstream node that requires
        NCCL send.

        Args:
            node: A DAG node.
            p2p_send_dag_nodes: The set of DAG nodes that require NCCL send.
            node_to_p2p_send_node: A dictionary mapping DAG nodes to their
                corresponding NCCL P2P send nodes.
        """
        from ray.dag import DAGNode, ClassMethodNode, MultiOutputNode
        from ray.dag.p2p_node import _P2PRecvNode

        new_args = []
        for arg in node.get_args():
            if not isinstance(arg, DAGNode) or arg not in node_to_p2p_send_node:
                new_args.append(arg)
                continue

            if isinstance(node, MultiOutputNode):
                raise ValueError(
                    "Outputs cannot be transferred via NCCL because the driver "
                    "cannot participate in the NCCL group"
                )
            elif not isinstance(node, ClassMethodNode):
                raise ValueError(
                    "NCCL P2P operation is only supported with ClassMethodNode"
                )

            send_node = node_to_p2p_send_node[arg]
            recv_actor_handle: "ray.actor.ActorHandle" = node._get_actor_handle()
            assert recv_actor_handle is not None, "Expected an actor handle"
            recv_node = _P2PRecvNode(
                method_args=(send_node,),
                other_args_to_resolve={
                    PARENT_CLASS_NODE_KEY: recv_actor_handle,
                    P2P_OPERATION_KEY: send_node.nccl_op,
                    BIND_INDEX_KEY: node._get_bind_index(),
                },
            )
            new_args.append(recv_node)
            self._add_node(recv_node)

        node._bound_args = tuple(new_args)

    def _preprocess(self) -> None:
        """Before compiling, preprocess the DAG to build an index from task to
        upstream and downstream tasks, and to set the input and output node(s)
        of the DAG.

        This function is idempotent.
        """
        from ray.dag import (
            DAGNode,
            ClassMethodNode,
            CollectiveOutputNode,
            FunctionNode,
            InputAttributeNode,
            InputNode,
            MultiOutputNode,
        )
        from ray.dag.collective_node import _CollectiveOperation

        self.input_task_idx, self.output_task_idx = None, None

        nccl_actors_p2p: Set["ray.actor.ActorHandle"] = set()
        collective_ops: Set[_CollectiveOperation] = set()

        input_attributes: Set[str] = set()
        # Find the input node and input attribute nodes in the DAG.
        for idx, task in self.idx_to_task.items():
            if isinstance(task.dag_node, InputNode):
                assert self.input_task_idx is None, "More than one InputNode found"
                self.input_task_idx = idx
                # handle_unused_attributes:
                # Save input attributes in a set.
                input_node = task.dag_node
                input_attributes.update(input_node.input_attribute_nodes.keys())
            elif isinstance(task.dag_node, InputAttributeNode):
                self.input_attr_task_idxs.append(idx)

        # Find the (multi-)output node to the DAG.
        for idx, task in self.idx_to_task.items():
            if idx == self.input_task_idx or isinstance(
                task.dag_node, InputAttributeNode
            ):
                continue
            if (
                len(task.downstream_task_idxs) == 0
                and task.dag_node.is_cgraph_output_node
            ):
                assert self.output_task_idx is None, "More than one output node found"
                self.output_task_idx = idx

        assert self.output_task_idx is not None
        output_node = self.idx_to_task[self.output_task_idx].dag_node
        # Add an MultiOutputNode to the end of the DAG if it's not already there.
        if not isinstance(output_node, MultiOutputNode):
            output_node = MultiOutputNode([output_node])
            self._add_node(output_node)
            self.output_task_idx = self.dag_node_to_idx[output_node]
        else:
            self._returns_list = True

        # TODO: Support no-input DAGs (use an empty object to signal).
        if self.input_task_idx is None:
            raise NotImplementedError(
                "Compiled DAGs currently require exactly one InputNode"
            )

        # Whether the DAG binds directly to the InputNode(), versus binding to
        # a positional arg or kwarg of the input. For example, a.foo.bind(inp)
        # instead of a.foo.bind(inp[0]) or a.foo.bind(inp.key).
        direct_input: Optional[bool] = None
        # Collect the set of InputNode keys bound to DAG node args.
        input_positional_args: Set[int] = set()
        input_kwargs: Set[str] = set()
        # Set of tasks with annotation of with_tensor_transport("auto").
        # These only correspond to ClassMethodNodes, but not InputNodes
        # or InputAttributeNodes.
        auto_transport_tasks: Set["CompiledTask"] = set()

        # For each task node, set its upstream and downstream task nodes.
        # Also collect the set of tasks that produce torch.tensors.
        for task_idx, task in self.idx_to_task.items():
            dag_node = task.dag_node
            if not (
                isinstance(dag_node, InputNode)
                or isinstance(dag_node, InputAttributeNode)
                or isinstance(dag_node, MultiOutputNode)
                or isinstance(dag_node, ClassMethodNode)
            ):
                if isinstance(dag_node, FunctionNode):
                    # TODO(swang): Support non-actor tasks.
                    raise NotImplementedError(
                        "Compiled DAGs currently only support actor method nodes"
                    )
                else:
                    raise ValueError(f"Found unsupported node of type {type(dag_node)}")

            if isinstance(dag_node, ClassMethodNode) and dag_node.is_class_method_call:
                actor_handle = dag_node._get_actor_handle()
                if actor_handle is None:
                    raise ValueError(
                        "Compiled DAGs can only bind methods to an actor "
                        "that is already created with Actor.remote()"
                    )

                if actor_handle not in self.actor_to_gpu_ids:
                    self.actor_to_gpu_ids[actor_handle] = CompiledDAG._get_gpu_ids(
                        actor_handle
                    )

                if isinstance(dag_node.type_hint, AutoTransportType):
                    auto_transport_tasks.add(task)

                # Collect actors for NCCL P2P methods.
                if dag_node.type_hint.requires_nccl():
                    nccl_actors_p2p.add(actor_handle)
                    custom_communicator = dag_node.type_hint.get_custom_communicator()
                    mixed_nccl_group_error_message = (
                        "Compiled Graphs do not support mixed usage of "
                        "type hints of default NCCL group "
                        '(i.e., TorchTensor(transport="nccl"))'
                        "and custom NCCL group "
                        "(i.e., TorchTensor(transport=nccl_group)). "
                        "Please check all the TorchTensor type hints and "
                        "make sure only one type of NCCL transport is specified."
                    )
                    if custom_communicator is None:
                        if self._custom_communicator_p2p is not None:
                            raise ValueError(mixed_nccl_group_error_message)
                        self._use_default_nccl_group = True
                    else:
                        if self._use_default_nccl_group:
                            raise ValueError(mixed_nccl_group_error_message)
                        if self._custom_communicator_p2p is not None:
                            if self._custom_communicator_p2p != custom_communicator:
                                raise ValueError(
                                    "Compiled Graphs currently only support "
                                    "a single custom NCCL group, but multiple "
                                    "have been specified. Check all the "
                                    "TorchTensor(transport=nccl_group) type hints "
                                    "to make sure only one NCCL group is used."
                                )
                        self._custom_communicator_p2p = custom_communicator

                # Collect NCCL collective operations.
                if isinstance(dag_node, CollectiveOutputNode):
<<<<<<< HEAD
                    nccl_collective_ops.add(dag_node.nccl_op)
=======
                    collective_ops.add(dag_node.collective_op)
                    assert not self._overlap_gpu_communication, (
                        "Currently, the overlap_gpu_communication option is not "
                        "supported for NCCL collective operations. Please set "
                        "overlap_gpu_communication=False."
                    )
            elif isinstance(dag_node, InputNode) or isinstance(
                dag_node, InputAttributeNode
            ):
                if dag_node.type_hint.requires_nccl():
                    raise ValueError(
                        "DAG inputs cannot be transferred via NCCL because "
                        "the driver cannot participate in the NCCL group"
                    )
                if isinstance(dag_node.type_hint, AutoTransportType):
                    # Currently driver on GPU is not supported, so we always
                    # use shared memory to transfer tensors.
                    dag_node.type_hint = TorchTensorType()
>>>>>>> ae1743d1

            if type(dag_node.type_hint) is ChannelOutputType:
                # No type hint specified by the user. Replace
                # with the default type hint for this DAG.
                dag_node.type_hint = self._default_type_hint

            for _, val in task.kwargs.items():
                if isinstance(val, DAGNode):
                    raise ValueError(
                        "Compiled DAG currently does not support binding to "
                        "other DAG nodes as kwargs"
                    )

            for _, arg in enumerate(task.args):
                if not isinstance(arg, DAGNode):
                    continue
                upstream_node_idx = self.dag_node_to_idx[arg]
                upstream_task = self.idx_to_task[upstream_node_idx]
                downstream_actor_handle = None
                if (
                    isinstance(dag_node, ClassMethodNode)
                    and dag_node.is_class_method_call
                ):
                    downstream_actor_handle = dag_node._get_actor_handle()

                # Add upstream node as the argument nodes of this task, whose
                # type hints may be updated when resolved lazily.
                task.arg_nodes.append(upstream_task.dag_node)

                if isinstance(upstream_task.dag_node, InputAttributeNode):
                    # Record all of the keys used to index the InputNode.
                    # During execution, we will check that the user provides
                    # the same args and kwargs.
                    if isinstance(upstream_task.dag_node.key, int):
                        input_positional_args.add(upstream_task.dag_node.key)
                    elif isinstance(upstream_task.dag_node.key, str):
                        input_kwargs.add(upstream_task.dag_node.key)
                    else:
                        raise ValueError(
                            "InputNode() can only be indexed using int "
                            "for positional args or str for kwargs."
                        )

                    if direct_input is not None and direct_input:
                        raise ValueError(
                            "All tasks must either use InputNode() "
                            "directly, or they must index to specific args or "
                            "kwargs."
                        )
                    direct_input = False

                    # If the upstream node is an InputAttributeNode, treat the
                    # DAG's input node as the actual upstream node
                    upstream_task = self.idx_to_task[self.input_task_idx]

                elif isinstance(upstream_task.dag_node, InputNode):
                    if direct_input is not None and not direct_input:
                        raise ValueError(
                            "All tasks must either use InputNode() directly, "
                            "or they must index to specific args or kwargs."
                        )
                    direct_input = True

                upstream_task.downstream_task_idxs[task_idx] = downstream_actor_handle

                if upstream_task.dag_node.type_hint.requires_nccl():
                    # Add all readers to the NCCL actors of P2P.
                    nccl_actors_p2p.add(downstream_actor_handle)

        # Check that all specified input attributes, e.g., InputNode()["x"],
        # are used in the DAG.
        _check_unused_dag_input_attributes(output_node, input_attributes)

        # Collect all leaf nodes.
        leaf_nodes: List[DAGNode] = []
        for idx, task in self.idx_to_task.items():
            if not isinstance(task.dag_node, ClassMethodNode):
                continue
            if (
                len(task.downstream_task_idxs) == 0
                and not task.dag_node.is_cgraph_output_node
            ):
                leaf_nodes.append(task.dag_node)
        # Leaf nodes are not allowed because the exception thrown by the leaf
        # node will not be propagated to the driver.
        if len(leaf_nodes) != 0:
            raise ValueError(
                "Compiled DAG doesn't support leaf nodes, i.e., nodes that don't have "
                "downstream nodes and are not output nodes. There are "
                f"{len(leaf_nodes)} leaf nodes in the DAG. Please add the outputs of "
                f"{[leaf_node.get_method_name() for leaf_node in leaf_nodes]} to the "
                f"the MultiOutputNode."
            )

        type_hint_resolver = TypeHintResolver(self.actor_to_gpu_ids)
        # Resolve AutoChannelType type hints and track the actors that use NCCL.
        # This is needed so that the NCCL group can be initialized for these
        # actors that use NCCL.
        for task in auto_transport_tasks:
            writer = task.dag_node._get_actor_handle()
            readers = task.downstream_task_idxs.values()
            writer_and_node = (writer, self._get_node_id(writer))
            reader_and_node_list = [
                (reader, self._get_node_id(reader)) for reader in readers
            ]
            # Update the type hint to the resolved one. This is needed because
            # the resolved type hint's `register_custom_serializer` will be called
            # in preparation for channel I/O.
            task.dag_node.type_hint = type_hint_resolver.resolve(
                task.dag_node.type_hint,
                writer_and_node,
                reader_and_node_list,
            )
            if task.dag_node.type_hint.requires_nccl():
                nccl_actors_p2p.add(writer)
                nccl_actors_p2p.update(readers)

        nccl_actors_p2p = list(nccl_actors_p2p)
        assert None not in nccl_actors_p2p

        # Initialize and cache a NCCL group for each custom NCCL group. All the
        # custom NCCL groups are initialized before the default NCCL groups.
        custom_communicator_to_id: Dict[Communicator, str] = {}
        # Initialize and cache a NCCL group for each set of actors. A set of actors
        # can perform P2P send/recv and collective operations. If there are multiple
        # custom NCCL groups for a set of actors, only one is cached.
        actors_to_communicator_id: Dict[FrozenSet["ray.actor.ActorHandle"], str] = {}

        # If a custom NCCL group is specified for P2P actors, initialize and cache
        # the NCCL group ID.
        if nccl_actors_p2p and self._custom_communicator_p2p:
            if not set(nccl_actors_p2p).issubset(
                set(self._custom_communicator_p2p.get_actor_handles())
            ):
                raise ValueError(
                    "Expected P2P actor handles to be a subset of the custom NCCL group"
                )
            self._communicator_id_p2p = _init_communicator(
                nccl_actors_p2p,
                self._custom_communicator_p2p,
                self._overlap_gpu_communication,
            )
            custom_communicator_to_id[
                self._custom_communicator_p2p
            ] = self._communicator_id_p2p
            actors = frozenset(nccl_actors_p2p)
            actors_to_communicator_id[actors] = self._communicator_id_p2p

        # If a custom communicator is specified for collective actors, initialize and
        # cache the communicator ID.
        for collective_op in collective_ops:
            type_hint = collective_op.type_hint
<<<<<<< HEAD
            custom_nccl_group = type_hint.get_custom_nccl_group()
            if custom_nccl_group:
                nccl_group_id = collective_op.init_nccl_group(
                    custom_nccl_group_to_id.get(custom_nccl_group, None),
                    self._overlap_gpu_communication,
=======
            custom_communicator = type_hint.get_custom_communicator()
            if custom_communicator:
                communicator_id = collective_op.init_communicator(
                    custom_communicator_to_id.get(custom_communicator, None)
>>>>>>> ae1743d1
                )
                custom_communicator_to_id[custom_communicator] = communicator_id
                actors = frozenset(collective_op.actor_handles)
                if actors not in actors_to_communicator_id:
                    actors_to_communicator_id[actors] = communicator_id

        # If a NCCL group for P2P actors is not initialized, initialize and cache
        # the NCCL group ID.
        if nccl_actors_p2p and self._communicator_id_p2p is None:
            actors = frozenset(nccl_actors_p2p)
            if actors in actors_to_communicator_id:
                self._communicator_id_p2p = actors_to_communicator_id[actors]
            else:
                self._communicator_id_p2p = _init_communicator(
                    nccl_actors_p2p,
                    self._custom_communicator_p2p,
                    self._overlap_gpu_communication,
                )
                actors_to_communicator_id[actors] = self._communicator_id_p2p

        # If a NCCL group for collective actors is not initialized, initialize and
        # cache the NCCL group ID.
        for collective_op in collective_ops:
            if collective_op.type_hint.communicator_id is None:
                actors = frozenset(collective_op.actor_handles)
<<<<<<< HEAD
                nccl_group_id = collective_op.init_nccl_group(
                    actors_to_nccl_group_id.get(actors, None),
                    self._overlap_gpu_communication,
=======
                communicator_id = collective_op.init_communicator(
                    actors_to_communicator_id.get(actors, None)
>>>>>>> ae1743d1
                )
                if actors not in actors_to_communicator_id:
                    actors_to_communicator_id[actors] = communicator_id

        # Store all the NCCL group IDs for P2P send/recv and collective operations.
        self._communicator_ids = set(actors_to_communicator_id.values()).union(
            set(custom_communicator_to_id.values())
        )

        if direct_input:
            self._input_num_positional_args = 1
        elif not input_positional_args:
            self._input_num_positional_args = 0
        else:
            self._input_num_positional_args = max(input_positional_args) + 1
        self._input_kwargs = tuple(input_kwargs)

    @staticmethod
    def _get_gpu_ids(actor_handle: "ray.actor.ActorHandle") -> List[str]:
        """
        Get the GPU IDs of an actor handle.
        """
        accelerator_ids = ray.get(
            actor_handle.__ray_call__.remote(
                lambda self: ray.get_runtime_context().get_accelerator_ids()
            )
        )
        return accelerator_ids.get("GPU", [])

    def _get_node_id(self, actor_handle: Optional["ray.actor.ActorHandle"]) -> str:
        """
        Get the node ID of an actor handle and cache it.

        Args:
            actor_handle: The actor handle, or None if the actor handle is the
                driver.
        Returns:
            The node ID of the actor handle or driver.
        """
        if actor_handle in self.actor_to_node_id:
            return self.actor_to_node_id[actor_handle]
        node_id = None
        if actor_handle == self._proxy_actor or actor_handle is None:
            node_id = ray.get_runtime_context().get_node_id()
        else:
            node_id = ray.get(
                actor_handle.__ray_call__.remote(
                    lambda self: ray.get_runtime_context().get_node_id()
                )
            )
        self.actor_to_node_id[actor_handle] = node_id
        return node_id

    def _get_or_compile(
        self,
    ) -> None:
        """Compile an execution path. This allocates channels for adjacent
        tasks to send/receive values. An infinite task is submitted to each
        actor in the DAG that repeatedly receives from input channel(s) and
        sends to output channel(s).

        This function is idempotent and will cache the previously allocated
        channels. After calling this function, _dag_submitter and
        _dag_output_fetcher will be set and can be used to invoke and fetch
        outputs for the DAG.
        """
        from ray.dag import (
            DAGNode,
            InputNode,
            InputAttributeNode,
            MultiOutputNode,
            ClassMethodNode,
        )

        if self.input_task_idx is None:
            self._preprocess()
        assert self.input_task_idx is not None

        if self._dag_submitter is not None:
            assert self._dag_output_fetcher is not None
            return

        frontier = [self.input_task_idx]
        visited = set()
        # Create output buffers. This loop does a breadth-first search through the DAG.
        while frontier:
            cur_idx = frontier.pop(0)
            if cur_idx in visited:
                continue
            visited.add(cur_idx)

            task = self.idx_to_task[cur_idx]
            type_hint = task.dag_node.type_hint
            if type_hint.requires_nccl():
                type_hint.set_communicator_id(self._communicator_id_p2p)

            if (
                isinstance(task.dag_node, ClassMethodNode)
                and task.dag_node.is_class_method_call
            ):
                # Create output buffers for the actor method.
                assert len(task.output_channels) == 0
                # `output_to_readers` stores the reader tasks for each output of
                # the current node. If the current node returns one output, the
                # readers are the downstream nodes of the current node. If the
                # current node returns multiple outputs, the readers of each
                # output are the downstream nodes of the ClassMethodNode that
                # is a class method output.
                output_to_readers: Dict[CompiledTask, List[CompiledTask]] = defaultdict(
                    list
                )
                for idx in task.downstream_task_idxs:
                    downstream_task = self.idx_to_task[idx]
                    downstream_node = downstream_task.dag_node
                    if (
                        isinstance(downstream_node, ClassMethodNode)
                        and downstream_node.is_class_method_output
                    ):
                        output_to_readers[downstream_task] = [
                            self.idx_to_task[idx]
                            for idx in downstream_task.downstream_task_idxs
                        ]
                    else:
                        if task not in output_to_readers:
                            output_to_readers[task] = []
                        output_to_readers[task].append(downstream_task)
                fn = task.dag_node._get_remote_method("__ray_call__")
                for output, readers in output_to_readers.items():
                    reader_and_node_list: List[Tuple["ray.actor.ActorHandle", str]] = []
                    # Use reader_handles_set to deduplicate readers on the
                    # same actor, because with CachedChannel each actor will
                    # only read from the upstream channel once.
                    reader_handles_set = set()
                    read_by_multi_output_node = False
                    for reader in readers:
                        if isinstance(reader.dag_node, MultiOutputNode):
                            read_by_multi_output_node = True
                            # inserting at 0 to make sure driver is first reader as
                            # expected by CompositeChannel read
                            reader_and_node_list.insert(
                                0,
                                (
                                    self._proxy_actor,
                                    self._get_node_id(self._proxy_actor),
                                ),
                            )
                        else:
                            reader_handle = reader.dag_node._get_actor_handle()
                            if reader_handle not in reader_handles_set:
                                reader_handle = reader.dag_node._get_actor_handle()
                                reader_and_node_list.append(
                                    (reader_handle, self._get_node_id(reader_handle))
                                )
                                reader_handles_set.add(reader_handle)

                    # if driver is an actual actor, gets driver actor id
                    driver_actor_id = (
                        ray.get_runtime_context().get_actor_id()
                        if read_by_multi_output_node
                        else None
                    )
                    # Create an output channel for each output of the current node.
                    output_channel = ray.get(
                        fn.remote(
                            do_allocate_channel,
                            reader_and_node_list,
                            type_hint,
                            driver_actor_id,
                        )
                    )
                    output_idx = None
                    downstream_node = output.dag_node
                    if (
                        isinstance(downstream_node, ClassMethodNode)
                        and downstream_node.is_class_method_output
                    ):
                        output_idx = downstream_node.output_idx
                    task.output_channels.append(output_channel)
                    task.output_idxs.append(output_idx)
                    task.output_node_idxs.append(self.dag_node_to_idx[downstream_node])
                actor_handle = task.dag_node._get_actor_handle()
                assert actor_handle is not None
                self.actor_refs.add(actor_handle)
                self.actor_to_tasks[actor_handle].append(task)
            elif (
                isinstance(task.dag_node, ClassMethodNode)
                and task.dag_node.is_class_method_output
            ):
                task_node = task.dag_node
                upstream_node = task_node.class_method_call
                assert upstream_node
                upstream_task = self.idx_to_task[self.dag_node_to_idx[upstream_node]]
                for i in range(len(upstream_task.output_channels)):
                    if upstream_task.output_idxs[i] == task_node.output_idx:
                        task.output_channels.append(upstream_task.output_channels[i])
                        task.output_idxs.append(upstream_task.output_idxs[i])
                assert len(task.output_channels) == 1
            elif isinstance(task.dag_node, InputNode):
                # A dictionary that maps an InputNode or InputAttributeNode to its
                # readers and the node on which the reader is running. Use `set` to
                # deduplicate readers on the same actor because with CachedChannel
                # each actor will only read from the shared memory once.
                input_node_to_reader_and_node_set: Dict[
                    Union[InputNode, InputAttributeNode],
                    Set[Tuple["ray.actor.ActorHandle", str]],
                ] = defaultdict(set)

                for idx in task.downstream_task_idxs:
                    reader_task = self.idx_to_task[idx]
                    assert isinstance(reader_task.dag_node, ClassMethodNode)
                    reader_handle = reader_task.dag_node._get_actor_handle()
                    reader_node_id = self._get_node_id(reader_handle)
                    for arg in reader_task.args:
                        if isinstance(arg, InputAttributeNode) or isinstance(
                            arg, InputNode
                        ):
                            input_node_to_reader_and_node_set[arg].add(
                                (reader_handle, reader_node_id)
                            )

                # A single channel is responsible for sending the same data to
                # corresponding consumers. Therefore, we create a channel for
                # each InputAttributeNode, or a single channel for the entire
                # input data if there are no InputAttributeNodes.
                task.output_channels = []
                for input_dag_node in input_node_to_reader_and_node_set:
                    reader_and_node_list = list(
                        input_node_to_reader_and_node_set[input_dag_node]
                    )

                    output_channel = do_allocate_channel(
                        self,
                        reader_and_node_list,
                        input_dag_node.type_hint,
                        None,
                    )
                    task.output_channels.append(output_channel)
                    task.output_idxs.append(
                        None
                        if isinstance(input_dag_node, InputNode)
                        else input_dag_node.key
                    )

                    # Update the InputAttributeNode's `output_channels`, which is
                    # used to determine whether to create a CachedChannel.
                    if isinstance(input_dag_node, InputAttributeNode):
                        input_attr_idx = self.dag_node_to_idx[input_dag_node]
                        input_attr_task = self.idx_to_task[input_attr_idx]
                        input_attr_task.output_channels.append(output_channel)
                        assert len(input_attr_task.output_channels) == 1
            else:
                assert isinstance(task.dag_node, InputAttributeNode) or isinstance(
                    task.dag_node, MultiOutputNode
                )

            for idx in task.downstream_task_idxs:
                frontier.append(idx)

        # Validate input channels for tasks that have not been visited
        for node_idx, task in self.idx_to_task.items():
            if (
                node_idx == self.input_task_idx
                or node_idx == self.output_task_idx
                or isinstance(task.dag_node, InputAttributeNode)
            ):
                continue
            if node_idx not in visited:
                has_at_least_one_channel_input = False
                for arg in task.args:
                    if isinstance(arg, DAGNode):
                        has_at_least_one_channel_input = True
                if not has_at_least_one_channel_input:
                    raise ValueError(
                        "Compiled DAGs require each task to take a ray.dag.InputNode "
                        "or at least one other DAGNode as an input. "
                        "Invalid task node:\n"
                        f"{task.dag_node}\n"
                        "Please bind the task to proper DAG nodes."
                    )

        from ray.dag.constants import RAY_CGRAPH_ENABLE_DETECT_DEADLOCK

        if RAY_CGRAPH_ENABLE_DETECT_DEADLOCK and self._detect_deadlock():
            raise ValueError(
                "This DAG cannot be compiled because it will deadlock on NCCL "
                "calls. If you believe this is a false positive, please disable "
                "the graph verification by setting the environment variable "
                "RAY_CGRAPH_ENABLE_DETECT_DEADLOCK to 0 and file an issue at "
                "https://github.com/ray-project/ray/issues/new/."
            )

        input_task = self.idx_to_task[self.input_task_idx]
        self.dag_input_channels = input_task.output_channels
        assert self.dag_input_channels is not None

        # Create executable tasks for each actor
        for actor_handle, tasks in self.actor_to_tasks.items():
            # Dict from arg to the set of tasks that consume it.
            arg_to_consumers: Dict[DAGNode, Set[CompiledTask]] = defaultdict(set)

            # Step 1: populate `arg_to_consumers` and perform some validation.
            for task in tasks:
                has_at_least_one_channel_input = False
                for arg in task.args:
                    if isinstance(arg, DAGNode):
                        has_at_least_one_channel_input = True
                        arg_to_consumers[arg].add(task)
                        arg_idx = self.dag_node_to_idx[arg]
                        upstream_task = self.idx_to_task[arg_idx]
                        assert len(upstream_task.output_channels) == 1
                        arg_channel = upstream_task.output_channels[0]
                        assert arg_channel is not None
                # TODO: Support no-input DAGs (use an empty object to signal).
                if not has_at_least_one_channel_input:
                    raise ValueError(
                        "Compiled DAGs require each task to take a "
                        "ray.dag.InputNode or at least one other DAGNode as an "
                        "input"
                    )

            # Step 2: create cached channels if needed

            # Dict from original channel to the channel to be used in execution.
            # The value of this dict is either the original channel or a newly
            # created CachedChannel (if the original channel is read more than once).
            for arg, consumers in arg_to_consumers.items():
                arg_idx = self.dag_node_to_idx[arg]
                upstream_task = self.idx_to_task[arg_idx]
                assert len(upstream_task.output_channels) == 1
                arg_channel = upstream_task.output_channels[0]
                assert arg_channel is not None
                if len(consumers) > 1:
                    self._channel_dict[arg_channel] = CachedChannel(
                        len(consumers),
                        arg_channel,
                    )
                else:
                    self._channel_dict[arg_channel] = arg_channel

            # Step 3: create executable tasks for the actor
            executable_tasks: List[ExecutableTask] = []
            for task in tasks:
                resolved_args: List[Any] = []
                for arg in task.args:
                    if isinstance(arg, DAGNode):
                        arg_idx = self.dag_node_to_idx[arg]
                        upstream_task = self.idx_to_task[arg_idx]
                        assert len(upstream_task.output_channels) == 1
                        arg_channel = upstream_task.output_channels[0]
                        assert arg_channel is not None
                        arg_channel = self._channel_dict[arg_channel]
                        resolved_args.append(arg_channel)
                    else:
                        # Constant arg
                        resolved_args.append(arg)
                executable_task = ExecutableTask(
                    task,
                    resolved_args,
                    task.kwargs,
                )
                executable_tasks.append(executable_task)
            # Sort executable tasks based on their bind index, i.e., submission order
            # so that they will be executed in that order.
            executable_tasks.sort(
                # If the bind index is the same, there are P2P send/recv tasks.
                # The order is determined as follows:
                # 1. P2P recv tasks.
                # 2. Non-P2P tasks.
                # 3. P2P send tasks.
                key=lambda task: (
                    task.bind_index,
                    not task.requires_nccl_read,
                    task.requires_nccl_write,
                )
            )
            self.actor_to_executable_tasks[actor_handle] = executable_tasks

        from ray.dag.constants import RAY_CGRAPH_ENABLE_PROFILING

        if RAY_CGRAPH_ENABLE_PROFILING:
            exec_task_func = do_profile_tasks
        else:
            exec_task_func = do_exec_tasks

        # Build an execution schedule for each actor
        self.actor_to_execution_schedule = self._build_execution_schedule()
        for actor_handle, executable_tasks in self.actor_to_executable_tasks.items():
            self.worker_task_refs[actor_handle] = actor_handle.__ray_call__.options(
                concurrency_group="_ray_system"
            ).remote(
                exec_task_func,
                executable_tasks,
                self.actor_to_execution_schedule[actor_handle],
                self._overlap_gpu_communication,
            )

        assert self.output_task_idx is not None
        self.dag_output_channels = []
        for output in self.idx_to_task[self.output_task_idx].args:
            assert isinstance(output, DAGNode)
            output_idx = self.dag_node_to_idx[output]
            task = self.idx_to_task[output_idx]
            assert len(task.output_channels) == 1
            self.dag_output_channels.append(task.output_channels[0])

        # Register custom serializers for input, input attribute, and output nodes.
        self._register_input_output_custom_serializer()

        assert self.dag_input_channels
        assert self.dag_output_channels
        assert [
            output_channel is not None for output_channel in self.dag_output_channels
        ]
        # If no MultiOutputNode was specified during the DAG creation, there is only
        # one output. Return a single output channel instead of a list of
        # channels.
        if not self._returns_list:
            assert len(self.dag_output_channels) == 1

        # Driver should ray.put on input, ray.get/release on output
        self._monitor = self._monitor_failures()
        input_task = self.idx_to_task[self.input_task_idx]
        if self._enable_asyncio:
            self._dag_submitter = AwaitableBackgroundWriter(
                self.dag_input_channels,
                input_task.output_idxs,
                is_input=True,
            )
            self._dag_output_fetcher = AwaitableBackgroundReader(
                self.dag_output_channels,
                self._fut_queue,
            )
        else:
            self._dag_submitter = SynchronousWriter(
                self.dag_input_channels, input_task.output_idxs, is_input=True
            )
            self._dag_output_fetcher = SynchronousReader(self.dag_output_channels)

        self._dag_submitter.start()
        self._dag_output_fetcher.start()

    def _generate_dag_operation_graph_node(
        self,
    ) -> Dict["ray.actor.ActorHandle", List[_DAGOperationGraphNode]]:
        """
        Generate a _DAGOperationGraphNode for each DAG node.

        Returns:
            A dictionary that maps an actor handle to a list of
            _DAGOperationGraphNode. For the same actor, the index of the
            list corresponds to the index of the ExecutableTask in
            the list of `executable_tasks` in `actor_to_executable_tasks`,
            i.e. `exec_task_idx`.

            Example:
            {
                actor1: [
                    # exec_task_idx 0
                    # exec_task_idx 1
                ]
            }
        """

        assert self.idx_to_task
        assert self.actor_to_executable_tasks

        actor_to_op_nodes: Dict[
            "ray.actor.ActorHandle", List[_DAGOperationGraphNode]
        ] = defaultdict(list)

        for actor_handle, executable_tasks in self.actor_to_executable_tasks.items():
            for exec_task_idx, exec_task in enumerate(executable_tasks):
                task_idx = exec_task.task_idx
                dag_node = self.idx_to_task[task_idx].dag_node
                method_name = exec_task.method_name
                actor_handle = dag_node._get_actor_handle()
                nccl_op_type = dag_node.nccl_op_type

                compute_node = _DAGOperationGraphNode(
                    _DAGNodeOperation(exec_task_idx, method_name),
                    task_idx,
                    actor_handle,
                    nccl_op_type,
                    exec_task.nccl_op,
                )

                actor_to_op_nodes[actor_handle].append(compute_node)

        return actor_to_op_nodes

    def _build_execution_schedule(
        self,
    ) -> Dict["ray.actor.ActorHandle", List[_DAGNodeOperation]]:
        """
        Generate an execution schedule for each actor. The schedule is a list of
        _DAGNodeOperation.

        Step 1: Generate a DAG node operation graph. Refer to the functions
        `_generate_dag_operation_graph_node` and `_build_dag_node_operation_graph`
        for more details.

        Step 2: Topological sort

        It is possible to have multiple _DAGOperationGraphNodes with zero in-degree.
        Refer to the function `_select_next_nodes` for the logic of selecting nodes.

        Then, put the selected nodes into the corresponding actors' schedules.

        The schedule should be intuitive to users, meaning that the execution should
        perform operations in ascending order of `bind_index` as much as possible.

        [Example]:

        See `test_execution_schedule` for more examples.

        Returns:
            actor_to_execution_schedule: A dictionary that maps an actor handle to
                the execution schedule which is a list of operations to be executed.
        """
        # Step 1: Build a graph of _DAGOperationGraphNode
        actor_to_operation_nodes = self._generate_dag_operation_graph_node()
        graph = _build_dag_node_operation_graph(
            self.idx_to_task, actor_to_operation_nodes
        )
        # Step 2: Generate an execution schedule for each actor using topological sort
        actor_to_execution_schedule = _generate_actor_to_execution_schedule(graph)

        # Step 3: Overlap GPU communication for the execution schedule if configured
        actor_to_overlapped_schedule = None
        if self._overlap_gpu_communication:
            actor_to_overlapped_schedule = _generate_overlapped_execution_schedule(
                actor_to_execution_schedule
            )

        if RAY_CGRAPH_VISUALIZE_SCHEDULE:
            _visualize_execution_schedule(
                actor_to_execution_schedule, actor_to_overlapped_schedule, graph
            )

        if actor_to_overlapped_schedule is not None:
            return _extract_execution_schedule(actor_to_overlapped_schedule)
        else:
            return _extract_execution_schedule(actor_to_execution_schedule)

    def _detect_deadlock(self) -> bool:
        """
        TODO (kevin85421): Avoid false negatives.

        Currently, a compiled graph may deadlock if there are NCCL channels, and the
        readers have control dependencies on the same actor. For example:

        actor1.a ---> actor2.f1
                 |
                 ---> actor2.f2

        The control dependency between `actor2.f1` and `actor2.f2` is that `f1` should
        run before `f2`. If `actor1.a` writes to `actor2.f2` before `actor2.f1`, a
        deadlock will occur.

        Currently, the execution schedule is not granular enough to detect this
        deadlock.

        Returns:
            True if a deadlock is detected; otherwise, False.
        """
<<<<<<< HEAD
        assert self.idx_to_task
        assert self.actor_to_tasks

        from ray.dag import ClassMethodNode
        from ray.dag.p2p_node import _P2PSendNode, _P2PRecvNode

        def _is_same_actor(idx1: int, idx2: int) -> bool:
            """
            Args:
                idx1: A key in the idx_to_task dictionary.
                idx2: A key in the idx_to_task dictionary.

            Returns:
                True if both DAG nodes are on the same actor;
                otherwise, False.
            """
            task1 = self.idx_to_task[idx1]
            task2 = self.idx_to_task[idx2]
            if (
                not isinstance(task1.dag_node, ClassMethodNode)
                or task1.dag_node.is_class_method_output
            ):
                return False
            if (
                not isinstance(task2.dag_node, ClassMethodNode)
                or task2.dag_node.is_class_method_output
            ):
                return False
            actor_id_1 = task1.dag_node._get_actor_handle()._actor_id
            actor_id_2 = task2.dag_node._get_actor_handle()._actor_id
            return actor_id_1 == actor_id_2

        for idx, task in self.idx_to_task.items():
            for downstream_idx in task.downstream_task_idxs:
                if task.dag_node.type_hint.requires_nccl():
                    assert isinstance(task.dag_node, _P2PSendNode)
                    assert len(task.args) == 1
                    if _is_same_actor(idx, downstream_idx):
                        upstream_send_node = task.args[0]
                        downstream_task = self.idx_to_task[downstream_idx]
                        assert isinstance(downstream_task.dag_node, _P2PRecvNode)
                        assert len(downstream_task.downstream_task_idxs) == 1
                        downstream_recv_idx = list(
                            downstream_task.downstream_task_idxs
                        )[0]
                        actor_handle = self.idx_to_task[
                            idx
                        ].dag_node._get_actor_handle()
                        method = upstream_send_node.get_method_name()
                        downstream_method = self.idx_to_task[
                            downstream_recv_idx
                        ].dag_node.get_method_name()
                        logger.error(
                            "Detected a deadlock caused by using NCCL channels to "
                            f"transfer data between the task `{method}` and "
                            f"its downstream method `{downstream_method}` on the same "
                            f"actor {actor_handle}. Please remove "
                            '`TorchTensorType(transport="nccl")` between '
                            "DAG nodes on the same actor."
                        )
                        return True
=======
        logger.warning("Deadlock detection has not been implemented yet.")
>>>>>>> ae1743d1
        return False

    def _monitor_failures(self):
        outer = weakref.proxy(self)

        class Monitor(threading.Thread):
            def __init__(self):
                super().__init__(daemon=True)
                self.name = "CompiledGraphMonitorThread"
                # Lock to make sure that we only perform teardown for this DAG
                # once.
                self._in_teardown_lock = threading.Lock()
                self._teardown_done = False

            def wait_teardown(self, kill_actors: bool = False):
                from ray.dag import DAGContext

                ctx = DAGContext.get_current()
                teardown_timeout = ctx.teardown_timeout
                for actor, ref in outer.worker_task_refs.items():
                    timeout = False
                    try:
                        ray.get(ref, timeout=teardown_timeout)
                    except ray.exceptions.GetTimeoutError:
                        msg = (
                            f"Compiled DAG actor {actor} is still running "
                            f"{teardown_timeout}s after teardown()."
                        )
                        if kill_actors:
                            msg += (
                                " Force-killing actor. "
                                "Increase RAY_CGRAPH_teardown_timeout if you want "
                                "teardown to wait longer."
                            )
                            ray.kill(actor)
                        else:
                            msg += (
                                " Teardown may hang. "
                                "Call teardown with kill_actors=True if force kill "
                                "is desired."
                            )

                        logger.warning(msg)
                        timeout = True
                    except Exception:
                        # We just want to check that the task has finished so
                        # we don't care if the actor task ended in an
                        # exception.
                        pass

                    if not timeout:
                        continue

                    try:
                        ray.get(ref)
                    except Exception:
                        pass

            def teardown(self, kill_actors: bool = False):
                with self._in_teardown_lock:
                    if self._teardown_done:
                        return

                    logger.info("Tearing down compiled DAG")
                    outer._dag_submitter.close()
                    outer._dag_output_fetcher.close()

                    for actor in outer.actor_refs:
                        logger.info(f"Cancelling compiled worker on actor: {actor}")
                    # Cancel all actor loops in parallel.
                    cancel_refs = [
                        actor.__ray_call__.remote(do_cancel_executable_tasks, tasks)
                        for actor, tasks in outer.actor_to_executable_tasks.items()
                    ]
                    for cancel_ref in cancel_refs:
                        try:
                            ray.get(cancel_ref, timeout=30)
                        except RayChannelError:
                            # Channel error happens when a channel is closed
                            # or timed out. In this case, do not log.
                            pass
                        except Exception:
                            logger.exception("Error cancelling worker task")
                            pass

                    for communicator_id in outer._communicator_ids:
                        _destroy_communicator(communicator_id)

                    logger.info("Waiting for worker tasks to exit")
                    self.wait_teardown(kill_actors=kill_actors)
                    logger.info("Teardown complete")
                    self._teardown_done = True

            def run(self):
                try:
                    ray.get(list(outer.worker_task_refs.values()))
                except KeyboardInterrupt:
                    logger.info(
                        "Received KeyboardInterrupt, tearing down with kill_actors=True"
                    )
                    self.teardown(kill_actors=True)
                except Exception as e:
                    logger.debug(f"Handling exception from worker tasks: {e}")
                    self.teardown()

        monitor = Monitor()
        monitor.start()
        return monitor

    def _raise_if_too_many_inflight_executions(self):
        num_inflight_executions = (
            self._execution_index - self._max_finished_execution_index
        ) + len(self._result_buffer)
        if num_inflight_executions >= self._max_inflight_executions:
            raise ray.exceptions.RayCgraphCapacityExceeded(
                "The compiled graph can't have more than "
                f"{self._max_inflight_executions} in-flight executions, and you "
                f"currently have {num_inflight_executions} in-flight executions. "
                "Retrieve an output using ray.get before submitting more requests or "
                "increase `_max_inflight_executions`. "
                "`dag.experimental_compile(_max_inflight_executions=...)`"
            )

    def _has_execution_results(
        self,
        execution_index: int,
    ) -> bool:
        """Check whether there are results corresponding to the given execution
        index stored in self._result_buffer. This helps avoid fetching and
        caching results again.

        Args:
            execution_index: The execution index corresponding to the result.

        Returns:
            Whether the result for the given index has been fetched and cached.
        """
        return execution_index in self._result_buffer

    def _cache_execution_results(
        self,
        execution_index: int,
        result: Any,
    ):
        """Cache execution results in self._result_buffer. Results are converted
        to dictionary format to allow efficient element removal and calculation of
        the buffer size. This can only be called once per execution index.

        Args:
            execution_index: The execution index corresponding to the result.
            result: The results from all channels to be cached.
        """
        if not self._has_execution_results(execution_index):
            for chan_idx, res in enumerate(result):
                # avoid caching for any CompiledDAGRef that has already been destructed.
                if not (
                    execution_index in self._destructed_ref_idxs
                    and chan_idx in self._destructed_ref_idxs[execution_index]
                ):
                    self._result_buffer[execution_index][chan_idx] = res

    def _get_execution_results(
        self, execution_index: int, channel_index: Optional[int]
    ) -> List[Any]:
        """Retrieve execution results from self._result_buffer and return the result.
        Results are converted back to original list format ordered by output channel
        index.

        Args:
            execution_index: The execution index to retrieve results from.
            channel_index: The index of the output channel corresponding to the result.
                Channel indexing is consistent with the order of
                self.dag_output_channels. None means that the result wraps outputs from
                all output channels.

        Returns:
            The execution result corresponding to the given execution index and channel
            index.
        """
        # Although CompiledDAGRef and CompiledDAGFuture guarantee that the same
        # execution index and channel index combination will not be requested multiple
        # times and therefore self._result_buffer will always have execution_index as
        # a key, we still do a sanity check to avoid misuses.
        assert execution_index in self._result_buffer

        if channel_index is None:
            # Convert results stored in self._result_buffer back to original
            # list representation
            result = [
                kv[1]
                for kv in sorted(
                    self._result_buffer.pop(execution_index).items(),
                    key=lambda kv: kv[0],
                )
            ]
        else:
            result = [self._result_buffer[execution_index].pop(channel_index)]
            if len(self._result_buffer[execution_index]) == 0:
                del self._result_buffer[execution_index]
        return result

    def _next_execution_can_be_released(self) -> bool:
        """
        Check if the next buffers for the next execution which will be completed
        can be released. The next execution can be released if the next
        execution index is in _destructed_ref_idxs and the number of destructed
        channel indices is equal to the number of output channels.
        """
        return (
            self._max_finished_execution_index + 1 in self._destructed_ref_idxs
            and len(self._destructed_ref_idxs[self._max_finished_execution_index + 1])
            == len(self.dag_output_channels)
        )

    def _try_release_buffers(self):
        """
        This will try to repeatedly release channel buffers as long as
        max_finished_execution_index + 1 is in the set of destructed indices.
        We should be checking to release buffers any time we are incrementing
        or checking the max_finished_execution_index or the _destructed_ref_idxs.
        """
        timeout = self._get_timeout
        while self._next_execution_can_be_released():
            start_time = time.monotonic()
            try:
                self._dag_output_fetcher.release_channel_buffers(timeout)
            except RayChannelTimeoutError as e:
                raise RayChannelTimeoutError(
                    "Releasing native buffers corresponding to a stale CompiledDAGRef "
                    "is taking a long time. If this is expected, increase "
                    f"RAY_CGRAPH_get_timeout which is currently {self._get_timeout} "
                    "seconds. Otherwise, this may indicate that the execution "
                    "is hanging."
                ) from e

            self._max_finished_execution_index += 1

            if timeout != -1:
                timeout -= time.monotonic() - start_time
                timeout = max(timeout, 0)

    def _execute_until(
        self,
        execution_index: int,
        channel_index: Optional[int] = None,
        timeout: Optional[float] = None,
    ):
        """Repeatedly execute this DAG until the given execution index and
        buffer results for all CompiledDagRef's.
        If the DAG has already been executed up to the given index, it will do nothing.

        Note: If this comes across execution indices for which the corresponding
        CompiledDAGRef's have been destructed, it will release the buffer and not
        cache the result.

        Args:
            execution_index: The execution index to execute until.
            channel_index: The index of the output channel to get the result from.
                Channel indexing is consistent with the order of
                self.dag_output_channels. None means wrapping results from all output
                channels into a single list.
            timeout: The maximum time in seconds to wait for the execution.
                None means using default timeout (DAGContext.get_timeout),
                0 means immediate timeout (immediate success or timeout without
                blocking), -1 means infinite timeout (block indefinitely).

        TODO(rui): catch the case that user holds onto the CompiledDAGRefs
        """
        if timeout is None:
            timeout = self._get_timeout
        while self._max_finished_execution_index < execution_index:
            start_time = time.monotonic()

            # Fetch results from each output channel up to execution_index and cache
            # them separately to enable individual retrieval
            # If a CompiledDagRef for a specific execution index has been destructed,
            # release the channel buffers for that execution index instead of caching
            try:
                if self._next_execution_can_be_released():
                    self._dag_output_fetcher.release_channel_buffers(timeout)
                else:
                    result = self._dag_output_fetcher.read(timeout)
                    self._cache_execution_results(
                        self._max_finished_execution_index + 1,
                        result,
                    )
            except RayChannelTimeoutError as e:
                raise RayChannelTimeoutError(
                    "If the execution is expected to take a long time, increase "
                    f"RAY_CGRAPH_get_timeout which is currently {self._get_timeout} "
                    "seconds. Otherwise, this may indicate that the execution is "
                    "hanging."
                ) from e

            self._max_finished_execution_index += 1

            if timeout != -1:
                timeout -= time.monotonic() - start_time
                timeout = max(timeout, 0)

    def execute(
        self,
        *args,
        **kwargs,
    ) -> Union[CompiledDAGRef, List[CompiledDAGRef]]:
        """Execute this DAG using the compiled execution path.

        Args:
            args: Args to the InputNode.
            kwargs: Kwargs to the InputNode

        Returns:
            A list of Channels that can be used to read the DAG result.

        Raises:
            RayChannelTimeoutError: If the execution does not complete within
                self._submit_timeout seconds.

        NOTE: Not thread-safe due to _execution_index etc.
        """
        if self._enable_asyncio:
            raise ValueError("Use execute_async if enable_asyncio=True")

        self._get_or_compile()

        self._check_inputs(args, kwargs)
        if len(args) == 1 and len(kwargs) == 0:
            # When serializing a tuple, the Ray serializer invokes pickle5, which adds
            # several microseconds of overhead. One common case for Compiled Graphs is
            # passing a single argument (oftentimes of of type `bytes`, which requires
            # no serialization). To avoid imposing this overhead on this common case, we
            # create a fast path for this case that avoids pickle5.
            inp = args[0]
        else:
            inp = CompiledDAGArgs(args=args, kwargs=kwargs)

        # We want to release any buffers we can at this point based on the
        # max_finished_execution_index so that the number of inflight executions
        # is up to date.
        self._try_release_buffers()
        self._raise_if_too_many_inflight_executions()
        try:
            self._dag_submitter.write(inp, self._submit_timeout)
        except RayChannelTimeoutError as e:
            raise RayChannelTimeoutError(
                "If the execution is expected to take a long time, increase "
                f"RAY_CGRAPH_submit_timeout which is currently {self._submit_timeout} "
                "seconds. Otherwise, this may indicate that execution is hanging."
            ) from e

        self._execution_index += 1

        if self._returns_list:
            ref = [
                CompiledDAGRef(self, self._execution_index, channel_index)
                for channel_index in range(len(self.dag_output_channels))
            ]
        else:
            ref = CompiledDAGRef(self, self._execution_index)

        return ref

    def _check_inputs(self, args: Tuple[Any, ...], kwargs: Dict[str, Any]) -> None:
        """
        Helper method to check that the DAG args provided by the user during
        execution are valid according to the defined DAG.
        """
        if len(args) != self._input_num_positional_args:
            raise ValueError(
                "dag.execute() or dag.execute_async() must be "
                f"called with {self._input_num_positional_args} positional args, got "
                f"{len(args)}"
            )

        for kwarg in self._input_kwargs:
            if kwarg not in kwargs:
                raise ValueError(
                    "dag.execute() or dag.execute_async() "
                    f"must be called with kwarg `{kwarg}`"
                )

    async def execute_async(
        self,
        *args,
        **kwargs,
    ) -> Union[CompiledDAGFuture, List[CompiledDAGFuture]]:
        """Execute this DAG using the compiled execution path.

        NOTE: Not thread-safe.

        Args:
            args: Args to the InputNode.
            kwargs: Kwargs to the InputNode.

        Returns:
            A list of Channels that can be used to read the DAG result.
        """
        if not self._enable_asyncio:
            raise ValueError("Use execute if enable_asyncio=False")

        self._get_or_compile()
        self._check_inputs(args, kwargs)
        async with self._dag_submission_lock:
            if len(args) == 1 and len(kwargs) == 0:
                # When serializing a tuple, the Ray serializer invokes pickle5, which
                # adds several microseconds of overhead. One common case for accelerated
                # DAGs is passing a single argument (oftentimes of of type `bytes`,
                # which requires no serialization). To avoid imposing this overhead on
                # this common case, we create a fast path for this case that avoids
                # pickle5.
                inp = args[0]
            else:
                inp = CompiledDAGArgs(args=args, kwargs=kwargs)

            self._raise_if_too_many_inflight_executions()
            await self._dag_submitter.write(inp)
            # Allocate a future that the caller can use to get the result.
            fut = asyncio.Future()
            await self._fut_queue.put(fut)

        self._execution_index += 1

        if self._returns_list:
            fut = [
                CompiledDAGFuture(self, self._execution_index, fut, channel_index)
                for channel_index in range(len(self.dag_output_channels))
            ]
        else:
            fut = CompiledDAGFuture(self, self._execution_index, fut)

        return fut

    def _visualize_ascii(self) -> str:
        """
        Visualize the compiled graph in
        ASCII format with directional markers.

        This function generates an ASCII visualization of a Compiled Graph,
        where each task node is labeled,
        and edges use `<` and `>` markers to show data flow direction.

        This method is called by:
            - `compiled_dag.visualize(format="ascii")`



        High-Level Algorithm:
        - Topological Sorting: Sort nodes topologically to organize
            them into layers based on dependencies.
        - Grid Initialization: Set up a 2D grid canvas with dimensions based
            on the number of layers and the maximum number of nodes per layer.
        - Node Placement: Position each node on the grid according to its
            layer and relative position within that layer.
            Spacing is added for readability, and directional markers (`<` and `>`)
            are added to edges to show input/output flow clearly.

        This method should be called
          **after** compiling the graph with `experimental_compile()`.

        Returns:
            ASCII representation of the CG with Nodes Information,
            Edges Information and Graph Built.

        Limitations:
        - Note: This is only used for quick visualization for small graphs.
            For complex graph (i.e. more than 20 tasks), please use graphviz.
        - Scale: Works best for smaller CGs (typically fewer than 20 tasks).
            Larger CGs may result in dense, less readable ASCII
            outputs due to limited space for node and edge rendering.
        - Shape: Ideal for relatively shallow CGs with clear dependency paths.
            For deep, highly branched or densely connected CGs,
            readability may suffer.
        - Edge Overlap: In cases with high fan-out (i.e., nodes with many children)
            or fan-in (nodes with many parents), edge lines may intersect or overlap
            in the ASCII visualization, potentially obscuring some connections.
        - Multi-output Tasks: Multi-output tasks can be visualized, but positioning
            may cause line breaks or overlap when a task has multiple outputs that
            feed into nodes at varying depths.

        Example:
            Basic Visualization:
            ```python
            # Print the CG structure in ASCII format
            print(compiled_dag.visualize(format="ascii"))
            ```

            Example of Ordered Visualization (task is build in order
                to reduce line intersection):
            ```python
            with InputNode() as i:
                o1, o2, o3 = a.return_three.bind(i)
                o4 = b.echo.bind(o1)
                o5 = b.echo.bind(o2)
                o6, o7 = b.return_two.bind(o3)
                dag = MultiOutputNode([o4, o5, o6, o7])

            compiled_dag = dag.experimental_compile()
            compiled_dag.visualize(format="ascii",view=True)


            # Output:
            # 0:InputNode
            # |
            # 1:Actor_54777d:return_three
            # |---------------------------->|---------------------------->|                                                  # noqa
            # 2:Output[0]                   3:Output[1]                   4:Output[2]                                        # noqa
            # |                             |                             |                                                  # noqa
            # 5:Actor_c927c9:echo           6:Actor_c927c9:echo           7:Actor_c927c9:return_two                          # noqa
            # |                             |                             |---------------------------->|                    # noqa
            # |                             |                             9:Output[0]                   10:Output[1]         # noqa
            # |<----------------------------|-----------------------------|-----------------------------|                    # noqa
            # 8:MultiOutputNode
            ```

            Example of Anti-pattern Visualization (There are intersections):
            # We can swtich the nodes ordering to reduce intersections, i.e. swap o2 and o3
            ```python
            with InputNode() as i:
                o1, o2, o3 = a.return_three.bind(i)
                o4 = b.echo.bind(o1)
                o5 = b.echo.bind(o3)
                o6, o7 = b.return_two.bind(o2)
                dag = MultiOutputNode([o4, o5, o6, o7])
            compiled_dag = dag.experimental_compile()
            compiled_dag.visualize(format="ascii",view=True)

            # Output (Nodes 5, 7, 9, 10 should connect to Node 8):
            # 0:InputNode
            # |
            # 1:Actor_84835a:return_three
            # |---------------------------->|---------------------------->|                            # noqa
            # 2:Output[0]                   3:Output[1]                   4:Output[2]                  # noqa
            # |                             |                             |                            # noqa
            # 5:Actor_02a6a1:echo           6:Actor_02a6a1:return_two     7:Actor_02a6a1:echo          # noqa
            # |                             |---------------------------->|                            # noqa
            # |                             9:Output[0]                   10:Output[1]                 # noqa
            # |<----------------------------------------------------------|                            # noqa
            # 8:MultiOutputNod
            ```
        """

        from ray.dag import (
            InputAttributeNode,
            InputNode,
            MultiOutputNode,
            ClassMethodNode,
            DAGNode,
        )

        # Check that the DAG has been compiled
        if not hasattr(self, "idx_to_task") or not self.idx_to_task:
            raise ValueError(
                "The DAG must be compiled before calling 'visualize()'. "
                "Please call 'experimental_compile()' first."
            )

        # Check that each CompiledTask has a valid dag_node
        for idx, task in self.idx_to_task.items():
            if not hasattr(task, "dag_node") or not isinstance(task.dag_node, DAGNode):
                raise ValueError(
                    f"Task at index {idx} does not have a valid 'dag_node'. "
                    "Ensure that 'experimental_compile()' completed successfully."
                )

        from collections import defaultdict, deque

        # Create adjacency list representation of the DAG
        # Adjacency list for DAG; maps a node index to its downstream nodes.
        adj_list: Dict[int, List[int]] = defaultdict(list)
        # Indegree count for topological sorting; maps a node index to its indegree.
        indegree: Dict[int, int] = defaultdict(int)

        # Tracks whether a node is a multi-output node.
        is_multi_output: Dict[int, bool] = defaultdict(bool)
        # Maps child node indices to their parent node indices.
        child2parent: Dict[int, int] = defaultdict(int)
        ascii_visualization = ""
        # Node information; maps a node index to its descriptive label.
        node_info: Dict[int, str] = {}
        # Edge information; tuples of (upstream_index, downstream_index, edge_label).
        edge_info: List[Tuple[int, int, str]] = []

        for idx, task in self.idx_to_task.items():
            dag_node = task.dag_node
            label = f"Task {idx}  "

            # Determine the type and label of the node
            if isinstance(dag_node, InputNode):
                label += "InputNode"
            elif isinstance(dag_node, InputAttributeNode):
                label += f"InputAttributeNode[{dag_node.key}]"
            elif isinstance(dag_node, MultiOutputNode):
                label += "MultiOutputNode"
            elif isinstance(dag_node, ClassMethodNode):
                if dag_node.is_class_method_call:
                    method_name = dag_node.get_method_name()
                    actor_handle = dag_node._get_actor_handle()
                    actor_id = (
                        actor_handle._actor_id.hex()[:6] if actor_handle else "unknown"
                    )
                    label += f"Actor: {actor_id}... Method: {method_name}"
                elif dag_node.is_class_method_output:
                    label += f"ClassMethodOutputNode[{dag_node.output_idx}]"
                else:
                    label += "ClassMethodNode"
            else:
                label += type(dag_node).__name__

            node_info[idx] = label

            for arg_index, arg in enumerate(dag_node.get_args()):
                if isinstance(arg, DAGNode):
                    upstream_task_idx = self.dag_node_to_idx[arg]

                    # Get the type hint for this argument
                    if arg_index < len(task.arg_type_hints):
                        if task.arg_type_hints[arg_index].requires_nccl():
                            type_hint = "Nccl"
                        else:
                            type_hint = type(task.arg_type_hints[arg_index]).__name__
                    else:
                        type_hint = "UnknownType"

                    adj_list[upstream_task_idx].append(idx)
                    indegree[idx] += 1
                    edge_info.append((upstream_task_idx, idx, type_hint))

        width_adjust = 0
        for upstream_task_idx, child_idx_list in adj_list.items():
            # Mark as multi-output if the node has more than one output path
            if len(child_idx_list) > 1:
                for child in child_idx_list:
                    is_multi_output[child] = True
                    child2parent[child] = upstream_task_idx
                width_adjust = max(width_adjust, len(child_idx_list))

        # Topological sort to determine layers
        layers = defaultdict(list)
        zero_indegree = deque([idx for idx in self.idx_to_task if indegree[idx] == 0])
        layer_index = 0

        while zero_indegree:
            next_layer = deque()
            while zero_indegree:
                task_idx = zero_indegree.popleft()
                layers[layer_index].append(task_idx)
                for downstream in adj_list[task_idx]:
                    indegree[downstream] -= 1
                    if indegree[downstream] == 0:
                        next_layer.append(downstream)
            zero_indegree = next_layer
            layer_index += 1

        # Print detailed node information
        ascii_visualization += "Nodes Information:\n"
        for idx, info in node_info.items():
            ascii_visualization += f'{idx} [label="{info}"] \n'

        # Print edges
        ascii_visualization += "\nEdges Information:\n"
        for upstream_task, downstream_task, type_hint in edge_info:
            if type_hint == "Nccl":
                edgs_channel = "+++"
            else:
                edgs_channel = "---"
            ascii_visualization += (
                f"{upstream_task} {edgs_channel}>" f" {downstream_task}\n"
            )

        # Add the legend to the output
        ascii_visualization += "\nLegend:\n"
        ascii_visualization += "+++> : Represents Nccl-type data channels\n"
        ascii_visualization += "---> : Represents Shared Memory data channels\n"

        # Find the maximum width (number of nodes in any layer)
        max_width = max(len(layer) for layer in layers.values()) + width_adjust
        height = len(layers)

        # Build grid for ASCII visualization
        grid = [[" " for _ in range(max_width * 20)] for _ in range(height * 2 - 1)]

        # Place nodes in the grid with more details
        task_to_pos = {}
        for layer_num, layer_tasks in layers.items():
            layer_y = layer_num * 2  # Every second row is for nodes
            for col_num, task_idx in enumerate(layer_tasks):
                task = self.idx_to_task[task_idx]
                task_info = f"{task_idx}:"

                # Determine if it's an actor method or a regular task
                if isinstance(task.dag_node, ClassMethodNode):
                    if task.dag_node.is_class_method_call:
                        method_name = task.dag_node.get_method_name()
                        actor_handle = task.dag_node._get_actor_handle()
                        actor_id = (
                            actor_handle._actor_id.hex()[:6]
                            if actor_handle
                            else "unknown"
                        )
                        task_info += f"Actor_{actor_id}:{method_name}"
                    elif task.dag_node.is_class_method_output:
                        task_info += f"Output[{task.dag_node.output_idx}]"
                    else:
                        task_info += "UnknownMethod"
                else:
                    task_info += type(task.dag_node).__name__

                adjust_col_num = 0
                if task_idx in is_multi_output:
                    adjust_col_num = layers[layer_num - 1].index(child2parent[task_idx])
                col_x = (col_num + adjust_col_num) * 30  # Every 30th column for spacing
                # Place the task information into the grid
                for i, char in enumerate(task_info):
                    if col_x + i < len(grid[0]):  # Ensure we don't overflow the grid
                        grid[layer_y][col_x + i] = char

                task_to_pos[task_idx] = (layer_y, col_x)

        # Connect the nodes with lines
        for upstream_task, downstream_tasks in adj_list.items():
            upstream_y, upstream_x = task_to_pos[upstream_task]
            for downstream_task in downstream_tasks:
                downstream_y, downstream_x = task_to_pos[downstream_task]

                # Draw vertical line
                for y in range(upstream_y + 1, downstream_y):
                    if grid[y][upstream_x] == " ":
                        grid[y][upstream_x] = "|"

                    # Draw horizontal line with directional arrows
                if upstream_x != downstream_x:
                    for x in range(
                        min(upstream_x, downstream_x) + 1,
                        max(upstream_x, downstream_x),
                    ):
                        grid[downstream_y - 1][x] = (
                            "-"
                            if grid[downstream_y - 1][x] == " "
                            else grid[downstream_y - 1][x]
                        )

                    # Add arrows to indicate flow direction
                    if downstream_x > upstream_x:
                        grid[downstream_y - 1][downstream_x - 1] = ">"
                    else:
                        grid[downstream_y - 1][downstream_x + 1] = "<"

                # Draw connection to the next task
                grid[downstream_y - 1][downstream_x] = "|"

        # Ensure proper multi-output task connection
        for idx, task in self.idx_to_task.items():
            if isinstance(task.dag_node, MultiOutputNode):
                output_tasks = task.dag_node.get_args()
                for i, output_task in enumerate(output_tasks):
                    if isinstance(output_task, DAGNode):
                        output_task_idx = self.dag_node_to_idx[output_task]
                        if output_task_idx in task_to_pos:
                            output_y, output_x = task_to_pos[output_task_idx]
                            grid[output_y - 1][output_x] = "|"

        # Convert grid to string for printing
        ascii_visualization += "\nGraph Built:\n"
        ascii_visualization += "\n".join("".join(row) for row in grid)

        return ascii_visualization

    def get_channel_details(
        self, channel: ChannelInterface, downstream_actor_id: str
    ) -> str:
        """
        Get details about outer and inner channel types and channel ids
        based on the channel and the downstream actor ID.
        Used for graph visualization.
        Args:
            channel: The channel to get details for.
            downstream_actor_id: The downstream actor ID.
        Returns:
            A string with details about the channel based on its connection
            to the actor provided.
        """
        channel_details = type(channel).__name__
        # get outer channel
        if channel in self._channel_dict and self._channel_dict[channel] != channel:
            channel = self._channel_dict[channel]
            channel_details += f"\n{type(channel).__name__}"
            if type(channel) is CachedChannel:
                channel_details += f", {channel._channel_id[:6]}..."
        # get inner channel
        if (
            type(channel) is CompositeChannel
            and downstream_actor_id in channel._channel_dict
        ):
            inner_channel = channel._channel_dict[downstream_actor_id]
            channel_details += f"\n{type(inner_channel).__name__}"
            if type(inner_channel) is IntraProcessChannel:
                channel_details += f", {inner_channel._channel_id[:6]}..."
        return channel_details

    def visualize(
        self,
        filename="compiled_graph",
        format="png",
        view=False,
        channel_details=False,
    ) -> str:
        """
        Visualize the compiled graph using Graphviz.

        For non-ASCII formats, the visualization will be saved to a file specified
        by the `filename` argument.

        This method generates a graphical representation of the compiled graph,
        showing tasks and their dependencies.This method should be called
        **after** the graph has been compiled using `experimental_compile()`.

        Args:
            filename: The name of the output file (without extension).
            format: The format of the output file (e.g., 'png', 'pdf', 'ascii').
            view: For non-ascii: Whether to open the file with the default viewer.
                For ascii: Whether to print the visualization and return None
                    or return the ascii visualization string directly.
            channel_details: If True, adds channel details to edges.

        Returns:
            str:
                - For Graphviz-based formats (e.g., 'png', 'pdf', 'jpeg'), returns
                the Graphviz DOT string representation of the compiled graph.
                - For ASCII format, returns the ASCII string representation of the
                compiled graph.

        Raises:
            ValueError: If the graph is empty or not properly compiled.
            ImportError: If the `graphviz` package is not installed.

        """
        if format == "ascii":
            if channel_details:
                raise ValueError(
                    "Parameters 'channel_details' are"
                    " not compatible with 'ascii' format."
                )
            ascii_visualiztion_str = self._visualize_ascii()
            if view:
                print(ascii_visualiztion_str)
            return ascii_visualiztion_str
        try:
            import graphviz
        except ImportError:
            raise ImportError(
                "Please install graphviz to visualize the compiled graph. "
                "You can install it by running `pip install graphviz`."
            )
        from ray.dag import (
            InputAttributeNode,
            InputNode,
            MultiOutputNode,
            ClassMethodNode,
            DAGNode,
        )

        # Check that the DAG has been compiled
        if not hasattr(self, "idx_to_task") or not self.idx_to_task:
            raise ValueError(
                "The DAG must be compiled before calling 'visualize()'. "
                "Please call 'experimental_compile()' first."
            )

        # Check that each CompiledTask has a valid dag_node
        for idx, task in self.idx_to_task.items():
            if not hasattr(task, "dag_node") or not isinstance(task.dag_node, DAGNode):
                raise ValueError(
                    f"Task at index {idx} does not have a valid 'dag_node'. "
                    "Ensure that 'experimental_compile()' completed successfully."
                )

        # Dot file for debugging
        dot = graphviz.Digraph(name="compiled_graph", format=format)
        # Give every actor a unique color, colors between 24k -> 40k tested as readable
        # other colors may be too dark, especially when wrapping back around to 0
        actor_id_to_color = defaultdict(
            lambda: f"#{((len(actor_id_to_color) * 2000 + 24000) % 0xFFFFFF):06X}"
        )
        # Add nodes with task information
        for idx, task in self.idx_to_task.items():
            dag_node = task.dag_node
            # Initialize the label and attributes
            label = f"Task {idx}\n"
            shape = "oval"  # Default shape
            style = "filled"
            fillcolor = ""

            # Handle different types of dag_node
            if isinstance(dag_node, InputNode):
                label += "InputNode"
                shape = "rectangle"
                fillcolor = "lightblue"
            elif isinstance(dag_node, InputAttributeNode):
                label += f"InputAttributeNode[{dag_node.key}]"
                shape = "rectangle"
                fillcolor = "lightblue"
            elif isinstance(dag_node, MultiOutputNode):
                label += "MultiOutputNode"
                shape = "rectangle"
                fillcolor = "yellow"
            elif isinstance(dag_node, ClassMethodNode):
                if dag_node.is_class_method_call:
                    # Class Method Call Node
                    method_name = dag_node.get_method_name()
                    actor = dag_node._get_actor_handle()
                    if actor:
                        class_name = (
                            actor._ray_actor_creation_function_descriptor.class_name
                        )
                        actor_id = actor._actor_id.hex()
                        label += f"Actor: {class_name}\n"
                        label += f"ID: {actor_id[:6]}...\n"
                        label += f"Method: {method_name}"
                        fillcolor = actor_id_to_color[actor_id]
                    else:
                        label += f"Method: {method_name}"
                        fillcolor = "lightgreen"
                    shape = "oval"
                elif dag_node.is_class_method_output:
                    # Class Method Output Node
                    label += f"ClassMethodOutputNode[{dag_node.output_idx}]"
                    shape = "rectangle"
                    fillcolor = "orange"
                else:
                    # Unexpected ClassMethodNode
                    label += "ClassMethodNode"
                    shape = "diamond"
                    fillcolor = "red"
            else:
                # Unexpected node type
                label += type(dag_node).__name__
                shape = "diamond"
                fillcolor = "red"

            # Add the node to the graph with attributes
            dot.node(str(idx), label, shape=shape, style=style, fillcolor=fillcolor)
            channel_type_str = (
                type(dag_node.type_hint).__name__
                if dag_node.type_hint
                else "UnknownType"
            ) + "\n"

            # This logic is built on the assumption that there will only be multiple
            # output channels if the task has multiple returns
            # case: task with one output
            if len(task.output_channels) == 1:
                for downstream_node in task.dag_node._downstream_nodes:
                    downstream_idx = self.dag_node_to_idx[downstream_node]
                    edge_label = channel_type_str
                    if channel_details:
                        edge_label += self.get_channel_details(
                            task.output_channels[0],
                            (
                                downstream_node._get_actor_handle()._actor_id.hex()
                                if type(downstream_node) is ClassMethodNode
                                else self._proxy_actor._actor_id.hex()
                            ),
                        )
                    dot.edge(str(idx), str(downstream_idx), label=edge_label)
            # case: multi return, output channels connect to class method output nodes
            elif len(task.output_channels) > 1:
                assert len(task.output_idxs) == len(task.output_channels)
                for output_channel, downstream_idx in zip(
                    task.output_channels, task.output_node_idxs
                ):
                    edge_label = channel_type_str
                    if channel_details:
                        edge_label += self.get_channel_details(
                            output_channel,
                            task.dag_node._get_actor_handle()._actor_id.hex(),
                        )
                    dot.edge(str(idx), str(downstream_idx), label=edge_label)
            if type(task.dag_node) is InputAttributeNode:
                # Add an edge from the InputAttributeNode to the InputNode
                dot.edge(str(self.input_task_idx), str(idx))
        dot.render(filename, view=view)
        return dot.source

    def _register_input_output_custom_serializer(self):
        """
        Register custom serializers for input, input attribute, and output nodes.
        """
        assert self.input_task_idx is not None
        assert self.output_task_idx is not None

        # Register custom serializers for input node.
        input_task = self.idx_to_task[self.input_task_idx]
        input_task.dag_node.type_hint.register_custom_serializer()

        # Register custom serializers for input attribute nodes.
        for input_attr_task_idx in self.input_attr_task_idxs:
            input_attr_task = self.idx_to_task[input_attr_task_idx]
            input_attr_task.dag_node.type_hint.register_custom_serializer()

        # Register custom serializers for output nodes.
        for output in self.idx_to_task[self.output_task_idx].args:
            output.type_hint.register_custom_serializer()

    def teardown(self, kill_actors: bool = False):
        """Teardown and cancel all actor tasks for this DAG. After this
        function returns, the actors should be available to execute new tasks
        or compile a new DAG."""
        if self._is_teardown:
            return

        monitor = getattr(self, "_monitor", None)
        if monitor is not None:
            from ray.dag import DAGContext

            ctx = DAGContext.get_current()
            monitor.teardown(kill_actors=kill_actors)
            monitor.join(timeout=ctx.teardown_timeout)
            # We do not log a warning here if the thread is still alive because
            # wait_teardown already logs upon teardown_timeout.

        self._is_teardown = True

    def __del__(self):
        self.teardown()


@DeveloperAPI
def build_compiled_dag_from_ray_dag(
    dag: "ray.dag.DAGNode",
    submit_timeout: Optional[float] = None,
    buffer_size_bytes: Optional[int] = None,
    enable_asyncio: bool = False,
    max_inflight_executions: Optional[int] = None,
    overlap_gpu_communication: Optional[bool] = None,
) -> "CompiledDAG":
    from ray.dag import DAGNode
    from ray.dag.p2p_node import _P2PNode, _P2PSendNode

    compiled_dag = CompiledDAG(
        submit_timeout,
        buffer_size_bytes,
        enable_asyncio,
        max_inflight_executions,
        overlap_gpu_communication,
    )

    root = dag._find_root()
    topo_queue = root.get_topo_queue()
    node_to_p2p_send_node: Dict[DAGNode, _P2PSendNode] = dict()
    for node in topo_queue:
        if isinstance(node, _P2PNode):
            raise ValueError(
                "Please use type hints to specify NCCL transport instead of "
                "adding _P2PSendNode or _P2PRecvNode to the DAG"
            )
        compiled_dag._add_nccl_p2p_recv_nodes(node, node_to_p2p_send_node)
        compiled_dag._add_node(node)
        if node.type_hint.requires_nccl():
            compiled_dag._add_nccl_p2p_send_node(node, node_to_p2p_send_node)
    compiled_dag._get_or_compile()
    global _compiled_dags
    _compiled_dags[compiled_dag.get_id()] = compiled_dag
    return compiled_dag<|MERGE_RESOLUTION|>--- conflicted
+++ resolved
@@ -34,15 +34,11 @@
 from ray.dag.dag_operation_future import GPUFuture, DAGOperationFuture, ResolvedFuture
 from ray.dag.nccl_operation import _NcclOperation
 from ray.experimental.channel.cached_channel import CachedChannel
-<<<<<<< HEAD
-from ray.experimental.channel.gpu_communicator import GPUCommunicator
-=======
 from ray.experimental.channel.communicator import Communicator
 from ray.dag.constants import (
     RAY_CGRAPH_ENABLE_NVTX_PROFILING,
     RAY_CGRAPH_VISUALIZE_SCHEDULE,
 )
->>>>>>> ae1743d1
 import ray
 from ray.exceptions import RayTaskError, RayChannelError, RayChannelTimeoutError
 from ray.experimental.compiled_dag_ref import (
@@ -275,13 +271,8 @@
             for operation in schedule:
                 start_t = time.perf_counter()
                 task = tasks[operation.exec_task_idx]
-<<<<<<< HEAD
-                done = tasks[operation.exec_task_idx].exec_operation(
+                done = task.exec_operation(
                     self, overlap_gpu_communication
-=======
-                done = task.exec_operation(
-                    self, operation.type, overlap_gpu_communication
->>>>>>> ae1743d1
                 )
                 end_t = time.perf_counter()
 
@@ -684,98 +675,86 @@
         Returns:
             True if the next operation should not be executed; otherwise, False.
         """
-<<<<<<< HEAD
         if self.requires_nccl_read:
-            input_values = [P2POp.RECV, self.nccl_ch]
+            stream = self._recv_stream
+        elif self.requires_nccl_write:
+            stream = self._send_stream
+        elif self.requires_nccl_collective:
+            stream = self._collective_stream
         else:
-            try:
-                input_data = self.input_reader.read()
-            except RayChannelError:
-                return True
-
-            try:
-                _process_return_vals(input_data, return_single_output=False)
-                input_data_ready = []
-                for val in input_data:
-                    if isinstance(val, DAGOperationFuture):
-                        val = val.wait()
-                        if isinstance(val, RayTaskError):
-                            raise val.as_instanceof_cause()
-                    input_data_ready.append(val)
-                input_values = []
-                for task_input in self.task_inputs:
-                    input_values.append(task_input.resolve(input_data_ready))
-            except Exception as exc:
-                input_values = None
-                self.wrap_and_set_intermediate_future(
-                    exc, wrap_in_gpu_future=overlap_gpu_communication
-                )
-
-            if self.requires_nccl_write:
+            stream = nullcontext()
+
+        with _device_context_manager():
+            with stream:
+                if self.requires_nccl_read:
+                    input_values = [P2POp.RECV, self.nccl_ch]
+                else:
+                    try:
+                        input_data = self.input_reader.read()
+                    except RayChannelError:
+                        return True
+
+                    try:
+                        _process_return_vals(input_data, return_single_output=False)
+                        input_data_ready = []
+                        for val in input_data:
+                            if isinstance(val, DAGOperationFuture):
+                                val = val.wait()
+                                if isinstance(val, RayTaskError):
+                                    raise val.as_instanceof_cause()
+                            input_data_ready.append(val)
+                        input_values = []
+                        for task_input in self.task_inputs:
+                            input_values.append(task_input.resolve(input_data_ready))
+                    except Exception as exc:
+                        input_values = None
+                        self.wrap_and_set_intermediate_future(
+                            exc, wrap_in_gpu_future=overlap_gpu_communication
+                        )
+
+                    if self.requires_nccl_write:
+                        if input_values is not None:
+                            assert len(input_values) == 1
+                            tensor = input_values[0]
+                            input_values = [P2POp.SEND, self.nccl_ch, tensor]
+                        else:
+                            exc = self.fetch_intermediate_future(wait_gpu_future=True)
+                            input_values = [P2POp.SEND, self.nccl_ch, exc]
+
                 if input_values is not None:
-                    assert len(input_values) == 1
-                    tensor = input_values[0]
-                    input_values = [P2POp.SEND, self.nccl_ch, tensor]
-                else:
-                    exc = self.fetch_intermediate_future(wait_gpu_future=True)
-                    input_values = [P2POp.SEND, self.nccl_ch, exc]
-
-        if input_values is not None:
-            if self.nccl_op is not None:
-                method = self.nccl_op.execute
-            else:
-                method = getattr(class_handle, self.method_name)
-
-            if self.requires_nccl_read:
-                stream = self._recv_stream
-            elif self.requires_nccl_write:
-                stream = self._send_stream
-            elif self.requires_nccl_collective:
-                stream = self._collective_stream
-            else:
-                stream = nullcontext()
-
-            with stream:
-                try:
-                    output_val = method(*input_values, **self.resolved_kwargs)
-                except RayChannelError:
-                    return True
-                except Exception as exc:
                     if self.nccl_op is not None:
-                        raise exc
+                        method = self.nccl_op.execute
                     else:
-                        output_val = _wrap_exception(exc)
+                        method = getattr(class_handle, self.method_name)
+
+                    try:
+                        output_val = method(*input_values, **self.resolved_kwargs)
+                    except RayChannelError:
+                        return True
+                    except Exception as exc:
+                        if self.nccl_op is not None:
+                            raise exc
+                        else:
+                            output_val = _wrap_exception(exc)
+
+                    if not self.requires_nccl_write:
+                        self.wrap_and_set_intermediate_future(
+                            output_val, wrap_in_gpu_future=overlap_gpu_communication
+                        )
 
                 if not self.requires_nccl_write:
-                    self.wrap_and_set_intermediate_future(
-                        output_val, wrap_in_gpu_future=overlap_gpu_communication
-                    )
-
-        if not self.requires_nccl_write:
-            if (
-                self.requires_nccl_read or self.requires_nccl_collective
-            ) and overlap_gpu_communication:
-                output_val = self.fetch_intermediate_future(wait_gpu_future=False)
-            else:
-                output_val = self.fetch_intermediate_future(wait_gpu_future=True)
-            try:
-                self.output_writer.write(output_val)
-            except RayChannelError:
-                return True
+                    if (
+                        self.requires_nccl_read or self.requires_nccl_collective
+                    ) and overlap_gpu_communication:
+                        output_val = self.fetch_intermediate_future(wait_gpu_future=False)
+                    else:
+                        output_val = self.fetch_intermediate_future(wait_gpu_future=True)
+                    try:
+                        self.output_writer.write(output_val)
+                    except RayChannelError:
+                        return True
 
         return False
-=======
-        if op_type == _DAGNodeOperationType.READ:
-            with _device_context_manager():
-                with self._recv_stream:
-                    return self._read(overlap_gpu_communication)
-        elif op_type == _DAGNodeOperationType.COMPUTE:
-            return self._compute(overlap_gpu_communication, class_handle)
-        elif op_type == _DAGNodeOperationType.WRITE:
-            with _device_context_manager():
-                with self._send_stream:
-                    return self._write()
->>>>>>> ae1743d1
 
 
 @dataclass
@@ -1028,10 +1007,10 @@
             node_to_p2p_send_node: A dictionary mapping DAG nodes to their
                 corresponding NCCL P2P send nodes.
         """
-        from ray.dag import InputNode, ClassMethodNode
+        from ray.dag import InputNode, InputAttributeNode, ClassMethodNode
         from ray.dag.p2p_node import _P2PSendNode, _P2POperation
 
-        if isinstance(node, InputNode):
+        if isinstance(node, InputNode) or isinstance(node, InputAttributeNode):
             raise ValueError(
                 "DAG inputs cannot be transferred via NCCL because the driver "
                 "cannot participate in the NCCL group"
@@ -1255,28 +1234,14 @@
 
                 # Collect NCCL collective operations.
                 if isinstance(dag_node, CollectiveOutputNode):
-<<<<<<< HEAD
-                    nccl_collective_ops.add(dag_node.nccl_op)
-=======
-                    collective_ops.add(dag_node.collective_op)
-                    assert not self._overlap_gpu_communication, (
-                        "Currently, the overlap_gpu_communication option is not "
-                        "supported for NCCL collective operations. Please set "
-                        "overlap_gpu_communication=False."
-                    )
+                    collective_ops.add(dag_node.nccl_op)
             elif isinstance(dag_node, InputNode) or isinstance(
                 dag_node, InputAttributeNode
             ):
-                if dag_node.type_hint.requires_nccl():
-                    raise ValueError(
-                        "DAG inputs cannot be transferred via NCCL because "
-                        "the driver cannot participate in the NCCL group"
-                    )
                 if isinstance(dag_node.type_hint, AutoTransportType):
                     # Currently driver on GPU is not supported, so we always
                     # use shared memory to transfer tensors.
                     dag_node.type_hint = TorchTensorType()
->>>>>>> ae1743d1
 
             if type(dag_node.type_hint) is ChannelOutputType:
                 # No type hint specified by the user. Replace
@@ -1429,18 +1394,11 @@
         # cache the communicator ID.
         for collective_op in collective_ops:
             type_hint = collective_op.type_hint
-<<<<<<< HEAD
-            custom_nccl_group = type_hint.get_custom_nccl_group()
-            if custom_nccl_group:
-                nccl_group_id = collective_op.init_nccl_group(
-                    custom_nccl_group_to_id.get(custom_nccl_group, None),
-                    self._overlap_gpu_communication,
-=======
             custom_communicator = type_hint.get_custom_communicator()
             if custom_communicator:
                 communicator_id = collective_op.init_communicator(
-                    custom_communicator_to_id.get(custom_communicator, None)
->>>>>>> ae1743d1
+                    custom_communicator_to_id.get(custom_communicator, None),
+                    self._overlap_gpu_communication,
                 )
                 custom_communicator_to_id[custom_communicator] = communicator_id
                 actors = frozenset(collective_op.actor_handles)
@@ -1466,14 +1424,9 @@
         for collective_op in collective_ops:
             if collective_op.type_hint.communicator_id is None:
                 actors = frozenset(collective_op.actor_handles)
-<<<<<<< HEAD
-                nccl_group_id = collective_op.init_nccl_group(
-                    actors_to_nccl_group_id.get(actors, None),
+                communicator_id = collective_op.init_communicator(
+                    actors_to_communicator_id.get(actors, None),
                     self._overlap_gpu_communication,
-=======
-                communicator_id = collective_op.init_communicator(
-                    actors_to_communicator_id.get(actors, None)
->>>>>>> ae1743d1
                 )
                 if actors not in actors_to_communicator_id:
                     actors_to_communicator_id[actors] = communicator_id
@@ -2039,71 +1992,7 @@
         Returns:
             True if a deadlock is detected; otherwise, False.
         """
-<<<<<<< HEAD
-        assert self.idx_to_task
-        assert self.actor_to_tasks
-
-        from ray.dag import ClassMethodNode
-        from ray.dag.p2p_node import _P2PSendNode, _P2PRecvNode
-
-        def _is_same_actor(idx1: int, idx2: int) -> bool:
-            """
-            Args:
-                idx1: A key in the idx_to_task dictionary.
-                idx2: A key in the idx_to_task dictionary.
-
-            Returns:
-                True if both DAG nodes are on the same actor;
-                otherwise, False.
-            """
-            task1 = self.idx_to_task[idx1]
-            task2 = self.idx_to_task[idx2]
-            if (
-                not isinstance(task1.dag_node, ClassMethodNode)
-                or task1.dag_node.is_class_method_output
-            ):
-                return False
-            if (
-                not isinstance(task2.dag_node, ClassMethodNode)
-                or task2.dag_node.is_class_method_output
-            ):
-                return False
-            actor_id_1 = task1.dag_node._get_actor_handle()._actor_id
-            actor_id_2 = task2.dag_node._get_actor_handle()._actor_id
-            return actor_id_1 == actor_id_2
-
-        for idx, task in self.idx_to_task.items():
-            for downstream_idx in task.downstream_task_idxs:
-                if task.dag_node.type_hint.requires_nccl():
-                    assert isinstance(task.dag_node, _P2PSendNode)
-                    assert len(task.args) == 1
-                    if _is_same_actor(idx, downstream_idx):
-                        upstream_send_node = task.args[0]
-                        downstream_task = self.idx_to_task[downstream_idx]
-                        assert isinstance(downstream_task.dag_node, _P2PRecvNode)
-                        assert len(downstream_task.downstream_task_idxs) == 1
-                        downstream_recv_idx = list(
-                            downstream_task.downstream_task_idxs
-                        )[0]
-                        actor_handle = self.idx_to_task[
-                            idx
-                        ].dag_node._get_actor_handle()
-                        method = upstream_send_node.get_method_name()
-                        downstream_method = self.idx_to_task[
-                            downstream_recv_idx
-                        ].dag_node.get_method_name()
-                        logger.error(
-                            "Detected a deadlock caused by using NCCL channels to "
-                            f"transfer data between the task `{method}` and "
-                            f"its downstream method `{downstream_method}` on the same "
-                            f"actor {actor_handle}. Please remove "
-                            '`TorchTensorType(transport="nccl")` between '
-                            "DAG nodes on the same actor."
-                        )
-                        return True
-=======
         logger.warning("Deadlock detection has not been implemented yet.")
->>>>>>> ae1743d1
         return False
 
     def _monitor_failures(self):
