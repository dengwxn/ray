import weakref
import asyncio
from collections import defaultdict
from contextlib import nullcontext
from dataclasses import dataclass, asdict
from typing import (
    TYPE_CHECKING,
    Any,
    Dict,
    FrozenSet,
    List,
    Tuple,
    Union,
    Optional,
    Set,
)
import logging
import threading
import time
import uuid
import traceback

import ray.exceptions
from ray.dag.constants import (
    RAY_ADAG_VISUALIZE_SCHEDULE,
    PARENT_CLASS_NODE_KEY,
    P2P_OPERATION_KEY,
    BIND_INDEX_KEY,
)
from ray.dag.dag_operation_future import GPUFuture, DAGOperationFuture, ResolvedFuture
from ray.dag.nccl_operation import _NcclOperation
from ray.experimental.channel.cached_channel import CachedChannel
from ray.experimental.channel.gpu_communicator import GPUCommunicator
import ray
from ray.exceptions import RayTaskError, RayChannelError
from ray.experimental.compiled_dag_ref import (
    CompiledDAGRef,
    CompiledDAGFuture,
    _process_return_vals,
)
from ray.experimental.channel import (
    ChannelContext,
    ChannelInterface,
    ChannelOutputType,
    ReaderInterface,
    SynchronousReader,
    WriterInterface,
    SynchronousWriter,
    AwaitableBackgroundReader,
    AwaitableBackgroundWriter,
    RayDAGArgs,
)
from ray.experimental.util.types import _NcclOp, P2POp
from ray.util.annotations import DeveloperAPI

from ray.experimental.channel.shared_memory_channel import (
    SharedMemoryType,
)
from ray.experimental.channel.torch_tensor_type import TorchTensorType

from ray.experimental.channel.torch_tensor_nccl_channel import (
    _init_nccl_group,
    _destroy_nccl_group,
)

from ray.dag.dag_node_operation import (
    _DAGNodeOperation,
    _DAGOperationGraphNode,
    _build_dag_node_operation_graph,
    _extract_execution_schedule,
    _generate_actor_to_execution_schedule,
    _generate_overlapped_execution_schedule,
    _visualize_execution_schedule,
)

from ray.util.scheduling_strategies import NodeAffinitySchedulingStrategy

if TYPE_CHECKING:
    import cupy as cp

logger = logging.getLogger(__name__)

# Keep tracking of every compiled dag created during the lifetime of
# this process. It tracks them as weakref meaning when the compiled dag
# is GC'ed, it is automatically removed from here. It is used to teardown
# compiled dags at interpreter shutdown time.
_compiled_dags = weakref.WeakValueDictionary()


# Relying on __del__ doesn't work well upon shutdown because
# the destructor order is not guaranteed. We call this function
# upon `ray.worker.shutdown` which is registered to atexit handler
# so that teardown is properly called before objects are destructed.
def _shutdown_all_compiled_dags():
    global _compiled_dags
    for _, compiled_dag in _compiled_dags.items():
        # Kill DAG actors to avoid hanging during shutdown if the actor tasks
        # cannot be cancelled.
        compiled_dag.teardown(kill_actors=True)
    _compiled_dags = weakref.WeakValueDictionary()


@DeveloperAPI
def do_allocate_channel(
    self,
    reader_and_node_list: List[Tuple["ray.actor.ActorHandle", str]],
    typ: ChannelOutputType,
    read_by_adag_driver: bool,
) -> ChannelInterface:
    """Generic actor method to allocate an output channel.

    Args:
        reader_and_node_list: A list of tuples, where each tuple contains a reader
            actor handle and the node ID where the actor is located.
        typ: The output type hint for the channel.
        read_by_adag_driver: True if the channel will be read by an aDAG driver
            (Ray driver or actor and task that creates an aDAG).

    Returns:
        The allocated channel.
    """
    # None means it is called from a driver.
    writer: Optional["ray.actor.ActorHandle"] = None
    try:
        writer = ray.get_runtime_context().current_actor
    except RuntimeError:
        # This is the driver so there is no current actor handle.
        pass

    output_channel = typ.create_channel(
        writer,
        reader_and_node_list,
        read_by_adag_driver,
    )
    return output_channel


@DeveloperAPI
def do_exec_tasks(
    self,
    tasks: List["ExecutableTask"],
    schedule: List[_DAGNodeOperation],
    overlap_gpu_communication: bool = False,
) -> None:
    """A generic actor method to begin executing the operations belonging to an
    actor. This runs an infinite loop to execute each _DAGNodeOperation in the
    order specified by the schedule. It exits only if the actor dies or an
    exception is thrown.

    Args:
        tasks: the executable tasks corresponding to the actor methods.
        schedule: A list of _DAGNodeOperation that should be executed in order.
        overlap_gpu_communication: Whether to overlap GPU communication with
            computation during DAG execution to improve performance.
    """
    try:
        for task in tasks:
            task.prepare(overlap_gpu_communication=overlap_gpu_communication)

        done = False
        while True:
            if done:
                break
            for operation in schedule:
                done = tasks[operation.exec_task_idx].exec_operation(
                    self, overlap_gpu_communication
                )
                if done:
                    break
    except Exception:
        logging.exception("Compiled DAG task exited with exception")
        raise


@DeveloperAPI
def do_profile_tasks(
    self,
    tasks: List["ExecutableTask"],
    schedule: List[_DAGNodeOperation],
    overlap_gpu_communication: bool = False,
) -> None:
    """A generic actor method similar to `do_exec_tasks`, but with profiling enabled.

    Args:
        tasks: the executable tasks corresponding to the actor methods.
        schedule: A list of _DAGNodeOperation that should be executed in order.
        overlap_gpu_communication: Whether to overlap GPU communication with
            computation during DAG execution to improve performance.
    """
    try:
        for task in tasks:
            task.prepare(overlap_gpu_communication=overlap_gpu_communication)

        if not hasattr(self, "__ray_adag_events"):
            self.__ray_adag_events = []

        done = False
        while True:
            if done:
                break
            for operation in schedule:
                start_t = time.perf_counter()
                task = tasks[operation.exec_task_idx]
                done = tasks[operation.exec_task_idx].exec_operation(
                    self, overlap_gpu_communication
                )
                end_t = time.perf_counter()

                self.__ray_adag_events.append(
                    _ExecutableTaskRecord(
                        actor_classname=self.__class__.__name__,
                        actor_name=ray.get_runtime_context().get_actor_name(),
                        actor_id=ray.get_runtime_context().get_actor_id(),
                        method_name=task.method_name,
                        bind_index=task.bind_index,
                        start_t=start_t,
                        end_t=end_t,
                    )
                )

                if done:
                    break
    except Exception:
        logging.exception("Compiled DAG task exited with exception")
        raise


@DeveloperAPI
def do_cancel_executable_tasks(self, tasks: List["ExecutableTask"]) -> None:
    for task in tasks:
        task.cancel()


def _wrap_exception(exc):
    backtrace = ray._private.utils.format_error_message(
        "".join(traceback.format_exception(type(exc), exc, exc.__traceback__)),
        task_exception=True,
    )
    wrapped = RayTaskError(
        function_name="do_exec_tasks",
        traceback_str=backtrace,
        cause=exc,
    )
    return wrapped


def _get_nccl_group_id(type_hint: ChannelOutputType) -> Optional[str]:
    """
    Get the NCCL group ID from the type hint. If the type hint does not
    require NCCL, return None.

    Args:
        type_hint: The type hint of the channel.

    Returns:
        The NCCL group ID if the type hint requires NCCL, otherwise None.
    """
    if type_hint.requires_nccl():
        assert isinstance(type_hint, TorchTensorType)
        return type_hint.nccl_group_id
    return None


@DeveloperAPI
class CompiledTask:
    """Wraps the normal Ray DAGNode with some metadata."""

    def __init__(self, idx: int, dag_node: "ray.dag.DAGNode"):
        """
        Args:
            idx: A unique index into the original DAG.
            dag_node: The original DAG node created by the user.
        """
        self.idx = idx
        self.dag_node = dag_node

        # Dict from task index to actor handle for immediate downstream tasks.
        self.downstream_task_idxs: Dict[int, "ray.actor.ActorHandle"] = {}
        # Case 1: The task represents a ClassMethodNode.
        #
        # Multiple return values are written to separate `output_channels`.
        # `output_idxs` represents the tuple index of the output value for
        # multiple returns in a tuple. If an output index is None, it means
        # the complete return value is written to the output channel.
        # Otherwise, the return value is a tuple and the index is used
        # to extract the value to be written to the output channel.
        #
        # Case 2: The task represents an InputNode.
        #
        # `output_idxs` can be an integer or a string to retrieve the
        # corresponding value from `args` or `kwargs` in the DAG's input.
        self.output_channels: List[ChannelInterface] = []
        self.output_idxs: List[Optional[Union[int, str]]] = []
        self.arg_type_hints: List["ChannelOutputType"] = []

    @property
    def args(self) -> Tuple[Any]:
        return self.dag_node.get_args()

    @property
    def kwargs(self) -> Dict[str, Any]:
        return self.dag_node.get_kwargs()

    @property
    def num_readers(self) -> int:
        return len(self.downstream_task_idxs)

    def __str__(self) -> str:
        return f"""
            Node: {self.dag_node}
            Arguments: {self.args}
            Output: {self.output_channels}
            """


class _ExecutableTaskInput:
    """Represents an input to an ExecutableTask.

    Args:
        input_variant: either an unresolved input (when type is ChannelInterface)
            , or a resolved input value (when type is Any)
        channel_idx: if input_variant is an unresolved input, this is the index
            into the input channels list.
    """

    def __init__(
        self,
        input_variant: Union[ChannelInterface, Any],
        channel_idx: Optional[int],
    ):
        self.input_variant = input_variant
        self.channel_idx = channel_idx

    def resolve(self, channel_results: Any) -> Any:
        """
        Resolve the input value from the channel results.

        Args:
            channel_results: The results from reading the input channels.
        """

        if isinstance(self.input_variant, ChannelInterface):
            value = channel_results[self.channel_idx]
        else:
            value = self.input_variant
        return value


@DeveloperAPI
class ExecutableTask:
    """A task that can be executed in a compiled DAG, and it
    corresponds to an actor method.
    """

    def __init__(
        self,
        task: "CompiledTask",
        resolved_args: List[Any],
        resolved_kwargs: Dict[str, Any],
    ):
        """
        Args:
            task: The CompiledTask that this ExecutableTask corresponds to.
            resolved_args: The arguments to the method. Arguments that are
                not Channels will get passed through to the actor method.
                If the argument is a channel, it will be replaced by the
                value read from the channel before the method executes.
            resolved_kwargs: The keyword arguments to the method. Currently, we
                do not support binding kwargs to other DAG nodes, so the values
                of the dictionary cannot be Channels.
        """
        self.method_name = task.dag_node.get_method_name()
        self.bind_index = task.dag_node._get_bind_index()
        self.output_channels = task.output_channels
        self.output_idxs = task.output_idxs
        self.input_type_hints: List[ChannelOutputType] = task.arg_type_hints
        self.output_type_hint: ChannelOutputType = task.dag_node.type_hint

        # The NCCL op type of the task. If None, the task is not a NCCL op.
        self.nccl_op_type: Optional[_NcclOp] = task.dag_node.nccl_op_type
        # Whether the task requires a NCCL read, write, or collective operation.
        # self.requires_nccl_read = task.dag_node.requires_nccl_read
        # self.requires_nccl_write = task.dag_node.requires_nccl_write
        # self.requires_nccl_collective = task.dag_node.requires_nccl_collective
        # The NCCL operation of the task. It can be a NCCL read, write, or
        # collective operation.
        self.nccl_op: Optional[_NcclOperation] = task.dag_node.nccl_op
        if self.nccl_op_type is None:
            assert self.nccl_op is None
        else:
            assert self.nccl_op is not None
        if self.nccl_op is not None:
            self.nccl_op.task_idxs.append(task.idx)

        self.input_channels: List[ChannelInterface] = []
        self.task_inputs: List[_ExecutableTaskInput] = []
        self.resolved_kwargs: Dict[str, Any] = resolved_kwargs
        # A unique index which can be used to index into `idx_to_task` to get
        # the corresponding task.
        self.task_idx = task.idx

        # Reverse map for input_channels: maps an input channel to
        # its index in input_channels.
        input_channel_to_idx: dict[ChannelInterface, int] = {}

        for arg in resolved_args:
            if isinstance(arg, ChannelInterface):
                if isinstance(arg, ChannelInterface):
                    channel = arg
                else:
                    adapter = arg
                    channel = adapter.get_dag_input_channel()

                if channel in input_channel_to_idx:
                    # The same channel was added before, so reuse the index.
                    channel_idx = input_channel_to_idx[channel]
                else:
                    # Add a new channel to the list of input channels.
                    self.input_channels.append(channel)
                    channel_idx = len(self.input_channels) - 1
                    input_channel_to_idx[channel] = channel_idx

                task_input = _ExecutableTaskInput(arg, channel_idx)
            else:
                task_input = _ExecutableTaskInput(arg, None)
            self.task_inputs.append(task_input)

        # Currently DAGs do not support binding kwargs to other DAG nodes.
        for val in self.resolved_kwargs.values():
            assert not isinstance(val, ChannelInterface)

        # Input reader to read input data from upstream DAG nodes.
        self.input_reader: ReaderInterface = SynchronousReader(self.input_channels)
        # Output writer to write output data to downstream DAG nodes.
        self.output_writer: WriterInterface = SynchronousWriter(
            self.output_channels, self.output_idxs
        )
<<<<<<< HEAD
        # # An executable task cannot both read and write via NCCL.
        # assert self.requires_nccl_read + self.requires_nccl_write <= 1
        # # The NCCL channel for P2P communication if the task is NCCL read or write.
        # # None if the task is not NCCL read or write.
=======
        assert (
            self.requires_nccl_read + self.requires_nccl_write <= 1
        ), "Expected at most one NCCL read or write operation"
        # The NCCL channel for the NCCL P2P operation.
>>>>>>> f2604b19
        self.nccl_ch: Optional[ChannelInterface] = None
        # if self.requires_nccl_read:
        if self.nccl_op_type == P2POp.RECV:
            assert len(self.input_channels) == 1
            self.nccl_ch = self.input_channels[0]
        # elif self.requires_nccl_write:
        elif self.nccl_op_type == P2POp.SEND:
            assert len(self.output_channels) == 1
            self.nccl_ch = self.output_channels[0]

        # The intermediate future for a read or compute operation,
        # and `wait()` must be called to get the actual result of the operation.
        # The result of a read operation will be used by a compute operation,
        # and the result of a compute operation will be used by a write operation.
        self._intermediate_future: Optional[DAGOperationFuture] = None

        self.actor_id = task.dag_node._get_actor_handle()._ray_actor_id

    def cancel(self):
        """
        Close all the input channels and the output channel. The exact behavior
        depends on the type of channel. Typically, it will release the resources
        used by the channels.
        """
        self.input_reader.close()
        self.output_writer.close()

    def prepare(self, overlap_gpu_communication: bool = False):
        """
        Prepare the task for execution. The `exec_operation` function can only
        be called after `prepare` has been called.

        Args:
            overlap_gpu_communication: Whether to overlap GPU communication with
                computation during DAG execution to improve performance
        """
        for typ_hint in self.input_type_hints:
            typ_hint.register_custom_serializer()
        self.output_type_hint.register_custom_serializer()
        self.input_reader.start()
        self.output_writer.start()

        self._send_stream: Union["cp.cuda.Stream", nullcontext] = nullcontext()
        self._recv_stream: Union["cp.cuda.Stream", nullcontext] = nullcontext()
        if not overlap_gpu_communication:
            return

        # Set up send_stream and recv_stream when overlap_gpu_communication
        # is configured
        if self.output_type_hint.requires_nccl():
            nccl_group_id = _get_nccl_group_id(self.output_type_hint)
            nccl_group = ChannelContext.get_current().nccl_groups.get(nccl_group_id)
            assert nccl_group is not None
            self._send_stream = nccl_group.send_stream
        if self.input_type_hints:
            for type_hint in self.input_type_hints:
                if type_hint.requires_nccl():
                    nccl_group_id = _get_nccl_group_id(type_hint)
                    nccl_group = ChannelContext.get_current().nccl_groups.get(
                        nccl_group_id
                    )
                    assert nccl_group is not None
                    if not isinstance(self._recv_stream, nullcontext):
                        assert self._recv_stream == nccl_group.recv_stream, (
                            "Currently all torch tensor input channels of a "
                            "Compiled Graph task should use the same recv cuda stream."
                        )
                    self._recv_stream = nccl_group.recv_stream

    def wrap_and_set_intermediate_future(
        self, val: Any, wrap_in_gpu_future: bool
    ) -> None:
        """
        Wrap the value in a `DAGOperationFuture` and store to the intermediate future.
        The value corresponds to result of a read or compute operation.

        If wrap_in_gpu_future is True, the value will be wrapped in a GPUFuture,
        Otherwise, the future will be a ResolvedFuture.

        Args:
            val: The value to wrap in a future.
            wrap_in_gpu_future: Whether to wrap the value in a GPUFuture.
        """
        assert self._intermediate_future is None

        if wrap_in_gpu_future:
            future = GPUFuture(val)
        else:
            future = ResolvedFuture(val)
        self._intermediate_future = future

    def fetch_intermediate_future(self, wait_gpu_future: bool) -> Any:
        """
        Fetch the intermediate future. If `wait_gpu_future` is True, the future
        is waited and the result is returned. Otherwise, the future is returned
        without waiting.

        If the future is waited, the wait does not block the CPU because:
        - If the future is a ResolvedFuture, the result is immediately returned.
        - If the future is a GPUFuture, the result is only waited by the current
            CUDA stream, and the CPU is not blocked.

        Args:
            wait_gpu_future: Whether to wait for the GPU future.
        """
        future = self._intermediate_future
        self._intermediate_future = None
        if wait_gpu_future:
            return future.wait()
        else:
            return future

    def exec_operation(
        self,
        class_handle,
        overlap_gpu_communication: bool = False,
    ) -> bool:
        """
        An ExecutableTask corresponds to a DAGNode. It consists of three
        operations: read, compute, and write, which should be executed in
        order to ensure that each operation can read the correct intermediate
        result.
        Args:
            class_handle: The handle of the class to which the actor belongs.
            overlap_gpu_communication: Whether to overlap GPU communication with
                computation during DAG execution to improve performance.
        Returns:
            True if the next operation should not be executed; otherwise, False.
        """
<<<<<<< HEAD
        """
        import logging

        logger = logging.getLogger(__name__)
        logger.info(
            f"actor_id: {self.actor_id}, method_name: '{self.method_name}', 'start', self: {self}"
        )
        """

        # if self.requires_nccl_read:
        if self.nccl_op_type == P2POp.RECV:
=======
        if self.requires_nccl_read:
>>>>>>> f2604b19
            input_values = [P2POp.RECV, self.nccl_ch]
        else:
            try:
                input_data = self.input_reader.read()
            except RayChannelError:
                return True

            try:
                _process_return_vals(input_data, return_single_output=False)
                input_data_ready = []
                for val in input_data:
                    if isinstance(val, DAGOperationFuture):
                        val = val.wait()
                        if isinstance(val, RayTaskError):
                            raise val.as_instanceof_cause()
                    input_data_ready.append(val)
                input_values = []
                for task_input in self.task_inputs:
                    input_values.append(task_input.resolve(input_data_ready))
            except Exception as exc:
                input_values = None
                self.wrap_and_set_intermediate_future(
                    exc, wrap_in_gpu_future=overlap_gpu_communication
                )

            # if self.requires_nccl_write:
            if self.nccl_op_type == P2POp.SEND:
                if input_values is not None:
                    assert len(input_values) == 1
                    tensor = input_values[0]
                    input_values = [P2POp.SEND, self.nccl_ch, tensor]
                else:
                    exc = self.fetch_intermediate_future(wait_gpu_future=True)
                    input_values = [P2POp.SEND, self.nccl_ch, exc]

        if input_values is not None:
            if self.nccl_op is not None:
                method = self.nccl_op.execute
            else:
                method = getattr(class_handle, self.method_name)

            # if self.requires_nccl_read:
            if self.nccl_op_type == P2POp.RECV:
                stream = self._recv_stream
            # elif self.requires_nccl_write:
            elif self.nccl_op_type == P2POp.SEND:
                stream = self._send_stream
            else:
                stream = nullcontext()

            with stream:
                try:
                    output_val = method(*input_values, **self.resolved_kwargs)
                except RayChannelError:
                    return True
                except Exception as exc:
                    if self.nccl_op is not None:
                        raise exc
                    else:
                        output_val = _wrap_exception(exc)

                # if not self.requires_nccl_write:
                if self.nccl_op_type != P2POp.SEND:
                    self.wrap_and_set_intermediate_future(
                        output_val, wrap_in_gpu_future=overlap_gpu_communication
                    )

<<<<<<< HEAD
            """
            logger.info(
                f"actor_id: {self.actor_id}, method_name: '{self.method_name}', 'after compute', resolved_inputs: {resolved_inputs}, output_val: {output_val}"
            )
            """

        # if not self.requires_nccl_write:
        if self.nccl_op_type != P2POp.SEND:
            # if self.requires_nccl_read and overlap_gpu_communication:
            if self.nccl_op_type == P2POp.RECV and overlap_gpu_communication:
=======
        if not self.requires_nccl_write:
            if self.requires_nccl_read and overlap_gpu_communication:
>>>>>>> f2604b19
                output_val = self.fetch_intermediate_future(wait_gpu_future=False)
            else:
                output_val = self.fetch_intermediate_future(wait_gpu_future=True)
            try:
                self.output_writer.write(output_val)
            except RayChannelError:
                return True

        return False


@dataclass
class _ExecutableTaskRecord:
    actor_classname: str
    actor_name: str
    actor_id: str
    method_name: str
    bind_index: int
    start_t: float
    end_t: float

    def to_dict(self):
        return asdict(self)


@DeveloperAPI
class CompiledDAG:
    """Experimental class for accelerated execution.

    This class should not be called directly. Instead, create
    a ray.dag and call experimental_compile().

    See REP https://github.com/ray-project/enhancements/pull/48 for more
    information.
    """

    @ray.remote(num_cpus=0)
    class DAGDriverProxyActor:
        """
        To support the driver as a reader, the output writer needs to be able to invoke
        remote functions on the driver. This is necessary so that the output writer can
        create a reader ref on the driver node, and later potentially create a larger
        reader ref on the driver node if the channel backing store needs to be resized.
        However, remote functions cannot be invoked on the driver.

        An accelerated DAG creates an actor from this class when the DAG is intialized.
        The actor is on the same node as the driver. This class has an empty
        implementation, though it serves as a way for the output writer to invoke remote
        functions on the driver node.
        """

        pass

    def __init__(
        self,
        execution_timeout: Optional[float] = None,
        buffer_size_bytes: Optional[int] = None,
        enable_asyncio: bool = False,
        asyncio_max_queue_size: Optional[int] = None,
        max_buffered_results: Optional[int] = None,
        max_inflight_executions: Optional[int] = None,
        overlap_gpu_communication: Optional[bool] = None,
    ):
        """
        Args:
            execution_timeout: The maximum time in seconds to wait for execute() calls.
                None means using default timeout (DAGContext.execution_timeout),
                0 means immediate timeout (immediate success or timeout without
                blocking), -1 means infinite timeout (block indefinitely).
            buffer_size_bytes: The number of bytes to allocate for object data and
                metadata. Each argument passed to a task in the DAG must be
                less than or equal to this value when serialized.
            enable_asyncio: Whether to enable asyncio. If enabled, caller must
                be running in an event loop and must use `execute_async` to
                invoke the DAG. Otherwise, the caller should use `execute` to
                invoke the DAG.
            asyncio_max_queue_size: Optional parameter to limit how many DAG
                inputs can be queued at a time. The actual number of concurrent
                DAG invocations may be higher than this, if there are already
                inputs being processed by the DAG executors. If used, the
                caller is responsible for preventing deadlock, i.e. if the
                input queue is full, another asyncio task is reading from the
                DAG output. It is only used when enable_asyncio=True.
            max_buffered_results: The maximum number of execution results that
                are allowed to be buffered. Setting a higher value allows more
                DAGs to be executed before `ray.get()` must be called but also
                increases the memory usage. Note that if the number of ongoing
                executions is beyond the DAG capacity, the new execution would
                be blocked in the first place; therefore, this limit is only
                enforced when it is smaller than the DAG capacity.
            max_inflight_executions: The maximum number of in-flight executions that
                are allowed to be sent to this DAG. Before submitting more requests,
                the caller is responsible for calling ray.get to get the result,
                otherwise, RayAdagCapacityExceeded is raised.
            overlap_gpu_communication: Whether to overlap GPU communication with
                computation during DAG execution. If True, the communication
                and computation can be overlapped, which can improve the
                performance of the DAG execution. If None, the default value
                will be used.

        Returns:
            Channel: A wrapper around ray.ObjectRef.
        """
        from ray.dag import DAGContext

        ctx = DAGContext.get_current()

        self._enable_asyncio: bool = enable_asyncio
        self._fut_queue = asyncio.Queue()
        self._asyncio_max_queue_size: Optional[int] = asyncio_max_queue_size
        # TODO(rui): consider unify it with asyncio_max_queue_size
        self._max_buffered_results: Optional[int] = max_buffered_results
        if self._max_buffered_results is None:
            self._max_buffered_results = ctx.max_buffered_results
        self._max_inflight_executions = max_inflight_executions
        if self._max_inflight_executions is None:
            self._max_inflight_executions = ctx.max_inflight_executions
        self._dag_id = uuid.uuid4().hex
        self._execution_timeout: Optional[float] = execution_timeout
        if self._execution_timeout is None:
            self._execution_timeout = ctx.execution_timeout
        self._buffer_size_bytes: Optional[int] = buffer_size_bytes
        if self._buffer_size_bytes is None:
            self._buffer_size_bytes = ctx.buffer_size_bytes
        self._overlap_gpu_communication: Optional[bool] = overlap_gpu_communication
        if self._overlap_gpu_communication is None:
            self._overlap_gpu_communication = ctx.overlap_gpu_communication

        self._default_type_hint: ChannelOutputType = SharedMemoryType(
            buffer_size_bytes=self._buffer_size_bytes,
            # We conservatively set num_shm_buffers to _max_inflight_executions.
            # It means that the DAG can be underutilized, but it guarantees there's
            # no false positive timeouts.
            num_shm_buffers=1,
        )
        if not isinstance(self._buffer_size_bytes, int) or self._buffer_size_bytes <= 0:
            raise ValueError(
                "`buffer_size_bytes` must be a positive integer, found "
                f"{self._buffer_size_bytes}"
            )

        # Used to ensure that the future returned to the
        # caller corresponds to the correct DAG output. I.e.
        # order of futures added to fut_queue should match the
        # order of inputs written to the DAG.
        self._dag_submission_lock = asyncio.Lock()

        # idx -> CompiledTask.
        self.idx_to_task: Dict[int, "CompiledTask"] = {}
        # DAGNode -> idx.
        self.dag_node_to_idx: Dict["ray.dag.DAGNode", int] = {}
        # idx counter.
        self.counter: int = 0

        # Attributes that are set during preprocessing.
        # Preprocessing identifies the input node and output node.
        self.input_task_idx: Optional[int] = None
        self.output_task_idx: Optional[int] = None
        # Denotes whether execute/execute_async returns a list of refs/futures.
        self._returns_list: bool = False
        # Number of expected positional args and kwargs that may be passed to
        # dag.execute.
        self._input_num_positional_args: Optional[int] = None
        self._input_kwargs: Tuple[str, ...] = None
        self.actor_task_count: Dict["ray._raylet.ActorID", int] = defaultdict(int)

        # Cached attributes that are set during compilation.
        self.dag_input_channels: Optional[List[ChannelInterface]] = None
        self.dag_output_channels: Optional[List[ChannelInterface]] = None
        self._dag_submitter: Optional[WriterInterface] = None
        self._dag_output_fetcher: Optional[ReaderInterface] = None

        # ObjectRef for each worker's task. The task is an infinite loop that
        # repeatedly executes the method specified in the DAG.
        self.worker_task_refs: Dict["ray.actor.ActorHandle", "ray.ObjectRef"] = {}
        # Set of actors present in the DAG.
        self.actor_refs = set()
        self.actor_to_tasks: Dict[
            "ray.actor.ActorHandle", List["CompiledTask"]
        ] = defaultdict(list)
        self.actor_to_executable_tasks: Dict[
            "ray.actor.ActorHandle", List["ExecutableTask"]
        ] = {}
        # Mapping from the actor handle to the execution schedule which is a list
        # of operations to be executed.
        self.actor_to_execution_schedule: Dict[
            "ray.actor.ActorHandle", List[_DAGNodeOperation]
        ] = defaultdict(list)
        # Mapping from the actor handle to the node ID that the actor is on.
        self.actor_to_node_id: Dict["ray.actor.ActorHandle", str] = {}

        # This is set to true when type hint of `transport="nccl"` is used.
        self._use_default_nccl_group = False
        # This is set to the specified custom nccl group
        # if there exists a type hint of `transport=nccl_group`.
        self._custom_nccl_group_p2p: Optional[GPUCommunicator] = None
        # The NCCL group ID for P2P send/recv operations.
        self._nccl_group_id_p2p: Optional[str] = None
        # All the NCCL group IDs for P2P send/recv and collective operations.
        self._nccl_group_ids: Set[str] = set()
        # The index of the current execution. It is incremented each time
        # the DAG is executed.
        self._execution_index: int = 0
        # The maximum index of finished executions.
        # All results with higher indexes have not been generated yet.
        self._max_finished_execution_index: int = -1
        # execution_index -> {channel_index -> result}
        self._result_buffer: Dict[int, Dict[int, Any]] = defaultdict(dict)

        def _create_proxy_actor() -> "ray.actor.ActorHandle":
            # Creates the driver actor on the same node as the driver.
            #
            # To support the driver as a reader, the output writer needs to be able to
            # invoke remote functions on the driver (e.g., to create the reader ref, to
            # create a reader ref for a larger object when the channel backing store is
            # resized, etc.). The driver actor serves as a way for the output writer
            # to invoke remote functions on the driver node.
            return CompiledDAG.DAGDriverProxyActor.options(
                scheduling_strategy=NodeAffinitySchedulingStrategy(
                    ray.get_runtime_context().get_node_id(), soft=False
                )
            ).remote()

        self._proxy_actor = _create_proxy_actor()
        # Set to True when `teardown` API is called.
        self._is_teardown = False

    @property
    def nccl_group_id_p2p(self) -> Optional[str]:
        return self._nccl_group_id_p2p

    @property
    def is_teardown(self) -> bool:
        return self._is_teardown

    @property
    def nccl_group_ids(self) -> Set[str]:
        return self._nccl_group_ids

    def increment_max_finished_execution_index(self) -> None:
        """Increment the max finished execution index. It is used to
        figure out the max number of in-flight requests to the DAG
        """
        self._max_finished_execution_index += 1

    def get_id(self) -> str:
        """
        Get the unique ID of the compiled DAG.
        """
        return self._dag_id

    def __str__(self) -> str:
        return f"CompiledDAG({self._dag_id})"

    def _add_node(self, node: "ray.dag.DAGNode") -> None:
        idx = self.counter
        self.idx_to_task[idx] = CompiledTask(idx, node)
        self.dag_node_to_idx[node] = idx
        self.counter += 1

    def _create_nccl_p2p_nodes(self) -> None:
        """
        Create NCCL P2P nodes for the DAG.

        Requirements:
        1. The driver cannot participate in NCCL P2P operations.
        2. An actor must be present for a NCCL P2P operation.
        3. `_P2PSendNode` and `_P2PRecvNode` should not be directly added to the DAG.

        Example:

        a.foo -(NCCL)-> b.bar

        is transformed to:

        a.foo -(IPC)-> _P2PSendNode -(NCCL)-> _P2PRecvNode -(IPC)-> b.bar

        where IPC is IntraProcessChannel.
        """
        from ray.dag import (
            DAGNode,
            InputNode,
            MultiOutputNode,
            ClassMethodNode,
        )
        from ray.dag.p2p_node import (
            _P2POperation,
            _P2PNode,
            _P2PRecvNode,
            _P2PSendNode,
        )

        send_nodes: Dict[DAGNode, _P2PSendNode] = dict()
        recv_nodes: Dict[DAGNode, Dict[int, _P2PRecvNode]] = defaultdict(dict)

        # Create P2P send nodes for all NCCL P2P senders.
        for task in self.idx_to_task.values():
            if isinstance(task.dag_node, _P2PNode):
                raise ValueError(
                    "Please use type hints to specify NCCL transport instead of "
                    "adding _P2PSendNode or _P2PRecvNode to the DAG"
                )
            if not task.dag_node.type_hint.requires_nccl():
                continue
            if isinstance(task.dag_node, InputNode):
                raise ValueError(
                    "DAG inputs cannot be transferred via NCCL because "
                    "the driver cannot participate in the NCCL group"
                )
            elif not isinstance(task.dag_node, ClassMethodNode):
                raise ValueError(
                    "NCCL P2P operation is only supported with ClassMethodNode"
                )
            elif task.dag_node.is_adag_output_node:
                raise ValueError(
                    "Outputs cannot be transferred via NCCL because the driver "
                    "cannot participate in the NCCL group"
                )

            send_actor_handle: "ray.actor.ActorHandle" = (
                task.dag_node._get_actor_handle()
            )
            assert send_actor_handle is not None, "Expected an actor handle"
            send_nodes[task.dag_node] = _P2PSendNode(
                method_args=(task.dag_node,),
                other_args_to_resolve={
                    PARENT_CLASS_NODE_KEY: send_actor_handle,
                    P2P_OPERATION_KEY: _P2POperation(),
                    BIND_INDEX_KEY: task.dag_node._get_bind_index(),
                },
            )

        # Create P2P recv nodes for all NCCL P2P receivers.
        for task in self.idx_to_task.values():
            for arg_idx, arg in enumerate(task.args):
                if not isinstance(arg, DAGNode) or not arg.type_hint.requires_nccl():
                    continue
                if isinstance(task.dag_node, MultiOutputNode):
                    raise ValueError(
                        "Outputs cannot be transferred via NCCL because the driver "
                        "cannot participate in the NCCL group"
                    )
                elif not isinstance(task.dag_node, ClassMethodNode):
                    raise ValueError(
                        "NCCL P2P operation is only supported with ClassMethodNode"
                    )

                send_node = send_nodes[arg]
                recv_actor_handle: "ray.actor.ActorHandle" = (
                    task.dag_node._get_actor_handle()
                )
                assert recv_actor_handle is not None, "Expected an actor handle"
                recv_node = _P2PRecvNode(
                    method_args=(send_node,),
                    other_args_to_resolve={
                        PARENT_CLASS_NODE_KEY: recv_actor_handle,
                        P2P_OPERATION_KEY: send_node.nccl_op,
                        BIND_INDEX_KEY: task.dag_node._get_bind_index(),
                    },
                )
                recv_nodes[task.dag_node][arg_idx] = recv_node

        # Add the new P2P send nodes to the DAG.
        for dag_node, send_node in send_nodes.items():
            type_hint = dag_node.type_hint
            dag_node.with_type_hint(ChannelOutputType())
            send_node.with_type_hint(type_hint)
            self._add_node(send_node)

        # Add the new P2P recv nodes to the DAG.
        for dag_node in recv_nodes:
            new_args: List[Any] = list(dag_node._bound_args)
            for arg_idx, recv_node in recv_nodes[dag_node].items():
                new_args[arg_idx] = recv_node
                self._add_node(recv_node)
            dag_node._bound_args = tuple(new_args)

    def _preprocess(self) -> None:
        """Before compiling, preprocess the DAG to build an index from task to
        upstream and downstream tasks, and to set the input and output node(s)
        of the DAG.

        This function is idempotent.
        """
        from ray.dag import (
            DAGNode,
            ClassMethodNode,
            CollectiveOutputNode,
            FunctionNode,
            InputAttributeNode,
            InputNode,
            MultiOutputNode,
        )
        from ray.dag.collective_node import _CollectiveOperation

        # Because type hints can be added or removed, we need to create the NCCL
        # P2P nodes at compile time.
        self._create_nccl_p2p_nodes()

        self.input_task_idx, self.output_task_idx = None, None
        self.actor_task_count.clear()

        nccl_actors_p2p: Set["ray.actor.ActorHandle"] = set()
        nccl_collective_ops: Set[_CollectiveOperation] = set()

        # Find the input node to the DAG.
        for idx, task in self.idx_to_task.items():
            if isinstance(task.dag_node, InputNode):
                assert self.input_task_idx is None, "More than one InputNode found"
                self.input_task_idx = idx

        # Find the (multi-)output node to the DAG.
        for idx, task in self.idx_to_task.items():
            if idx == self.input_task_idx or isinstance(
                task.dag_node, InputAttributeNode
            ):
                continue
            if (
                len(task.downstream_task_idxs) == 0
                and task.dag_node.is_adag_output_node
            ):
                assert self.output_task_idx is None, "More than one output node found"
                self.output_task_idx = idx

        assert self.output_task_idx is not None
        output_node = self.idx_to_task[self.output_task_idx].dag_node
        # Add an MultiOutputNode to the end of the DAG if it's not already there.
        if not isinstance(output_node, MultiOutputNode):
            output_node = MultiOutputNode([output_node])
            self._add_node(output_node)
            self.output_task_idx = self.dag_node_to_idx[output_node]
        else:
            self._returns_list = True

        # TODO: Support no-input DAGs (use an empty object to signal).
        if self.input_task_idx is None:
            raise NotImplementedError(
                "Compiled DAGs currently require exactly one InputNode"
            )

        # Whether the DAG binds directly to the InputNode(), versus binding to
        # a positional arg or kwarg of the input. For example, a.foo.bind(inp)
        # instead of a.foo.bind(inp[0]) or a.foo.bind(inp.key).
        direct_input: Optional[bool] = None
        # Collect the set of InputNode keys bound to DAG node args.
        input_positional_args: Set[int] = set()
        input_kwargs: Set[str] = set()

        # For each task node, set its upstream and downstream task nodes.
        # Also collect the set of tasks that produce torch.tensors.
        for task_idx, task in self.idx_to_task.items():
            dag_node = task.dag_node
            if not (
                isinstance(dag_node, InputNode)
                or isinstance(dag_node, InputAttributeNode)
                or isinstance(dag_node, MultiOutputNode)
                or isinstance(dag_node, ClassMethodNode)
            ):
                if isinstance(dag_node, FunctionNode):
                    # TODO(swang): Support non-actor tasks.
                    raise NotImplementedError(
                        "Compiled DAGs currently only support actor method nodes"
                    )
                else:
                    raise ValueError(f"Found unsupported node of type {type(dag_node)}")

            if isinstance(dag_node, ClassMethodNode) and dag_node.is_class_method_call:
                actor_handle = dag_node._get_actor_handle()
                if actor_handle is None:
                    raise ValueError(
                        "Compiled DAGs can only bind methods to an actor "
                        "that is already created with Actor.remote()"
                    )

                self.actor_task_count[actor_handle._actor_id] += 1

                # Collect actors for NCCL P2P methods.
                if dag_node.type_hint.requires_nccl():
                    nccl_actors_p2p.add(actor_handle)
                    custom_nccl_group = dag_node.type_hint.get_custom_nccl_group()
                    mixed_nccl_group_error_message = (
                        "Accelerated DAGs do not support mixed usage of "
                        "type hints of default NCCL group "
                        '(i.e., TorchTensor(transport="nccl"))'
                        "and custom NCCL group "
                        "(i.e., TorchTensor(transport=nccl_group)). "
                        "Please check all the TorchTensor type hints and "
                        "make sure only one type of NCCL transport is specified."
                    )
                    if custom_nccl_group is None:
                        if self._custom_nccl_group_p2p is not None:
                            raise ValueError(mixed_nccl_group_error_message)
                        self._use_default_nccl_group = True
                    else:
                        if self._use_default_nccl_group:
                            raise ValueError(mixed_nccl_group_error_message)
                        if self._custom_nccl_group_p2p is not None:
                            if self._custom_nccl_group_p2p != custom_nccl_group:
                                raise ValueError(
                                    "Accelerated DAGs currently only support "
                                    "a single custom NCCL group, but multiple "
                                    "have been specified. Check all the "
                                    "TorchTensor(transport=nccl_group) type hints "
                                    "to make sure only one NCCL group is used."
                                )
                        self._custom_nccl_group_p2p = custom_nccl_group

                # Collect NCCL collective operations.
                if isinstance(dag_node, CollectiveOutputNode):
                    nccl_collective_ops.add(dag_node.nccl_op)
                    if self._overlap_gpu_communication:
                        raise ValueError(
                            "Currently, the overlap_gpu_communication option is not "
                            "supported for NCCL collective operations. Please set "
                            "overlap_gpu_communication=False."
                        )

            if type(dag_node.type_hint) == ChannelOutputType:
                # No type hint specified by the user. Replace
                # with the default type hint for this DAG.
                dag_node.with_type_hint(self._default_type_hint)

            for _, val in task.kwargs.items():
                if isinstance(val, DAGNode):
                    raise ValueError(
                        "Compiled DAG currently does not support binding to "
                        "other DAG nodes as kwargs"
                    )

            for _, arg in enumerate(task.args):
                if not isinstance(arg, DAGNode):
                    continue

                upstream_node_idx = self.dag_node_to_idx[arg]
                upstream_task = self.idx_to_task[upstream_node_idx]
                downstream_actor_handle = None
                if (
                    isinstance(dag_node, ClassMethodNode)
                    and dag_node.is_class_method_call
                ):
                    downstream_actor_handle = dag_node._get_actor_handle()

                if isinstance(upstream_task.dag_node, InputAttributeNode):
                    # Record all of the keys used to index the InputNode.
                    # During execution, we will check that the user provides
                    # the same args and kwargs.
                    if isinstance(upstream_task.dag_node.key, int):
                        input_positional_args.add(upstream_task.dag_node.key)
                    elif isinstance(upstream_task.dag_node.key, str):
                        input_kwargs.add(upstream_task.dag_node.key)
                    else:
                        raise ValueError(
                            "InputNode() can only be indexed using int "
                            "for positional args or str for kwargs."
                        )

                    if direct_input is not None and direct_input:
                        raise ValueError(
                            "All tasks must either use InputNode() "
                            "directly, or they must index to specific args or "
                            "kwargs."
                        )
                    direct_input = False

                    # If the upstream node is an InputAttributeNode, treat the
                    # DAG's input node as the actual upstream node
                    upstream_task = self.idx_to_task[self.input_task_idx]

                elif isinstance(upstream_task.dag_node, InputNode):
                    if direct_input is not None and not direct_input:
                        raise ValueError(
                            "All tasks must either use InputNode() directly, "
                            "or they must index to specific args or kwargs."
                        )
                    direct_input = True

                upstream_task.downstream_task_idxs[task_idx] = downstream_actor_handle
                task.arg_type_hints.append(upstream_task.dag_node.type_hint)

                if upstream_task.dag_node.type_hint.requires_nccl():
                    # Add all readers to the NCCL actors of P2P.
                    nccl_actors_p2p.add(downstream_actor_handle)

        # Collect all leaf nodes.
        leaf_nodes: List[DAGNode] = []
        for idx, task in self.idx_to_task.items():
            if not isinstance(task.dag_node, ClassMethodNode):
                continue
            if (
                len(task.downstream_task_idxs) == 0
                and not task.dag_node.is_adag_output_node
            ):
                leaf_nodes.append(task.dag_node)
        # Leaf nodes are not allowed because the exception thrown by the leaf
        # node will not be propagated to the driver.
        if len(leaf_nodes) != 0:
            raise ValueError(
                "Compiled DAG doesn't support leaf nodes, i.e., nodes that don't have "
                "downstream nodes and are not output nodes. There are "
                f"{len(leaf_nodes)} leaf nodes in the DAG. Please add the outputs of "
                f"{[leaf_node.get_method_name() for leaf_node in leaf_nodes]} to the "
                f"the MultiOutputNode."
            )

        nccl_actors_p2p = list(nccl_actors_p2p)
        assert None not in nccl_actors_p2p

        # Initialize and cache a NCCL group for each custom NCCL group. All the
        # custom NCCL groups are initialized before the default NCCL groups.
        custom_nccl_group_to_id: Dict[GPUCommunicator, str] = {}
        # Initialize and cache a NCCL group for each set of actors. A set of actors
        # can perform P2P send/recv and collective operations. If there are multiple
        # custom NCCL groups for a set of actors, only one is cached.
        actors_to_nccl_group_id: Dict[FrozenSet["ray.actor.ActorHandle"], str] = {}

        # If a custom NCCL group is specified for P2P actors, initialize and cache
        # the NCCL group ID.
        if nccl_actors_p2p and self._custom_nccl_group_p2p:
            if not set(nccl_actors_p2p).issubset(
                set(self._custom_nccl_group_p2p.get_actor_handles())
            ):
                raise ValueError(
                    "Expected P2P actor handles to be a subset of the custom NCCL group"
                )
            self._nccl_group_id_p2p = _init_nccl_group(
                nccl_actors_p2p,
                self._custom_nccl_group_p2p,
                self._overlap_gpu_communication,
            )
            custom_nccl_group_to_id[
                self._custom_nccl_group_p2p
            ] = self._nccl_group_id_p2p
            actors = frozenset(nccl_actors_p2p)
            actors_to_nccl_group_id[actors] = self._nccl_group_id_p2p

        # If a custom NCCL group is specified for collective actors, initialize and
        # cache the NCCL group ID.
        for collective_op in nccl_collective_ops:
            type_hint = collective_op.type_hint
            custom_nccl_group = type_hint.get_custom_nccl_group()
            if custom_nccl_group:
                nccl_group_id = collective_op.init_nccl_group(
                    custom_nccl_group_to_id.get(custom_nccl_group, None)
                )
                custom_nccl_group_to_id[custom_nccl_group] = nccl_group_id
                actors = frozenset(collective_op.actor_handles)
                if actors not in actors_to_nccl_group_id:
                    actors_to_nccl_group_id[actors] = nccl_group_id

        # If a NCCL group for P2P actors is not initialized, initialize and cache
        # the NCCL group ID.
        if nccl_actors_p2p and self._nccl_group_id_p2p is None:
            actors = frozenset(nccl_actors_p2p)
            if actors in actors_to_nccl_group_id:
                self._nccl_group_id_p2p = actors_to_nccl_group_id[actors]
            else:
                self._nccl_group_id_p2p = _init_nccl_group(
                    nccl_actors_p2p,
                    self._custom_nccl_group_p2p,
                    self._overlap_gpu_communication,
                )
                actors_to_nccl_group_id[actors] = self._nccl_group_id_p2p

        # If a NCCL group for collective actors is not initialized, initialize and
        # cache the NCCL group ID.
        for collective_op in nccl_collective_ops:
            if collective_op.type_hint.nccl_group_id is None:
                actors = frozenset(collective_op.actor_handles)
                nccl_group_id = collective_op.init_nccl_group(
                    actors_to_nccl_group_id.get(actors, None)
                )
                if actors not in actors_to_nccl_group_id:
                    actors_to_nccl_group_id[actors] = nccl_group_id

        # Store all the NCCL group IDs for P2P send/recv and collective operations.
        self._nccl_group_ids = set(actors_to_nccl_group_id.values()).union(
            set(custom_nccl_group_to_id.values())
        )

        if direct_input:
            self._input_num_positional_args = 1
        elif not input_positional_args:
            self._input_num_positional_args = 0
        else:
            self._input_num_positional_args = max(input_positional_args) + 1
        self._input_kwargs = tuple(input_kwargs)

    def _get_node_id(self, actor_handle: "ray.actor.ActorHandle") -> str:
        """
        Get the node ID of an actor handle and cache it.

        Args:
            actor_handle: The actor handle.
        Returns:
            The node ID of the actor handle.
        """
        if actor_handle in self.actor_to_node_id:
            return self.actor_to_node_id[actor_handle]
        node_id = None
        if actor_handle == self._proxy_actor:
            node_id = ray.get_runtime_context().get_node_id()
        else:
            node_id = ray.get(
                actor_handle.__ray_call__.remote(
                    lambda self: ray.get_runtime_context().get_node_id()
                )
            )
        assert node_id is not None
        self.actor_to_node_id[actor_handle] = node_id
        return node_id

    def _get_or_compile(
        self,
    ) -> None:
        """Compile an execution path. This allocates channels for adjacent
        tasks to send/receive values. An infinite task is submitted to each
        actor in the DAG that repeatedly receives from input channel(s) and
        sends to output channel(s).

        This function is idempotent and will cache the previously allocated
        channels. After calling this function, _dag_submitter and
        _dag_output_fetcher will be set and can be used to invoke and fetch
        outputs for the DAG.
        """
        from ray.dag import (
            DAGNode,
            InputNode,
            InputAttributeNode,
            MultiOutputNode,
            ClassMethodNode,
        )

        if self.input_task_idx is None:
            self._preprocess()
        assert self.input_task_idx is not None

        if self._dag_submitter is not None:
            assert self._dag_output_fetcher is not None
            return

        frontier = [self.input_task_idx]
        visited = set()
        # Create output buffers. This loop does a breadth-first search through the DAG.
        while frontier:
            cur_idx = frontier.pop(0)
            if cur_idx in visited:
                continue
            visited.add(cur_idx)

            task = self.idx_to_task[cur_idx]
            type_hint = task.dag_node.type_hint
            if type_hint.requires_nccl():
                type_hint.set_nccl_group_id(self._nccl_group_id_p2p)

            if (
                isinstance(task.dag_node, ClassMethodNode)
                and task.dag_node.is_class_method_call
            ):
                # Create output buffers for the actor method.
                assert len(task.output_channels) == 0
                # `output_to_readers` stores the reader tasks for each output of
                # the current node. If the current node returns one output, the
                # readers are the downstream nodes of the current node. If the
                # current node returns multiple outputs, the readers of each
                # output are the downstream nodes of the ClassMethodNode that
                # is a class method output.
                output_to_readers: Dict[CompiledTask, List[CompiledTask]] = defaultdict(
                    list
                )
                for idx in task.downstream_task_idxs:
                    downstream_task = self.idx_to_task[idx]
                    downstream_node = downstream_task.dag_node
                    if (
                        isinstance(downstream_node, ClassMethodNode)
                        and downstream_node.is_class_method_output
                    ):
                        output_to_readers[downstream_task] = [
                            self.idx_to_task[idx]
                            for idx in downstream_task.downstream_task_idxs
                        ]
                    else:
                        if task not in output_to_readers:
                            output_to_readers[task] = []
                        output_to_readers[task].append(downstream_task)
                fn = task.dag_node._get_remote_method("__ray_call__")
                for output, readers in output_to_readers.items():
                    dag_nodes = [reader.dag_node for reader in readers]
                    read_by_multi_output_node = False
                    for dag_node in dag_nodes:
                        if isinstance(dag_node, MultiOutputNode):
                            read_by_multi_output_node = True
                            break

                    reader_and_node_list: List[Tuple["ray.actor.ActorHandle", str]] = []
                    if read_by_multi_output_node:
                        if len(readers) != 1:
                            raise ValueError(
                                "DAG outputs currently can only be read by the "
                                "driver or the same actor that is also the "
                                "InputNode, not by both the driver and actors.",
                            )

                        # This node is a multi-output node, which means it will
                        # only be read by the driver or the actor that is also
                        # the InputNode.

                        # TODO(jhumphri): Handle case where there is an actor,
                        # other than just the driver actor, also reading the
                        # output from the `task` node. For example, the following
                        # currently does not work:
                        # def test_blah(ray_start_regular):
                        #     a = Actor.remote(0)
                        #     b = Actor.remote(10)
                        #     with InputNode() as inp:
                        #         x = a.inc.bind(inp)
                        #         y = b.inc.bind(x)
                        #         dag = MultiOutputNode([x, y])

                        #     compiled_dag = dag.experimental_compile()
                        #     output_channel = compiled_dag.execute(1)
                        #     result = output_channel.read()
                        #     print(result)

                        #     compiled_dag.teardown()

                        assert self._proxy_actor is not None
                        for reader in readers:
                            reader_and_node_list.append(
                                (
                                    self._proxy_actor,
                                    self._get_node_id(self._proxy_actor),
                                )
                            )
                    else:
                        # Use reader_handles_set to deduplicate readers on the
                        # same actor, because with CachedChannel each actor will
                        # only read from the upstream channel once.
                        reader_handles_set = set()
                        for reader in readers:
                            reader_handle = reader.dag_node._get_actor_handle()
                            if reader_handle not in reader_handles_set:
                                reader_and_node_list.append(
                                    (reader_handle, self._get_node_id(reader_handle))
                                )
                            reader_handles_set.add(reader_handle)

                    # Create an output channel for each output of the current node.
                    output_channel = ray.get(
                        fn.remote(
                            do_allocate_channel,
                            reader_and_node_list,
                            type_hint,
                            read_by_multi_output_node,
                        )
                    )
                    output_idx = None
                    downstream_node = output.dag_node
                    if (
                        isinstance(downstream_node, ClassMethodNode)
                        and downstream_node.is_class_method_output
                    ):
                        output_idx = downstream_node.output_idx
                    task.output_channels.append(output_channel)
                    task.output_idxs.append(output_idx)
                actor_handle = task.dag_node._get_actor_handle()
                assert actor_handle is not None
                self.actor_refs.add(actor_handle)
                self.actor_to_tasks[actor_handle].append(task)
            elif (
                isinstance(task.dag_node, ClassMethodNode)
                and task.dag_node.is_class_method_output
            ):
                task_node = task.dag_node
                upstream_node = task_node.class_method_call
                assert upstream_node
                upstream_task = self.idx_to_task[self.dag_node_to_idx[upstream_node]]
                for i in range(len(upstream_task.output_channels)):
                    if upstream_task.output_idxs[i] == task_node.output_idx:
                        task.output_channels.append(upstream_task.output_channels[i])
                        task.output_idxs.append(upstream_task.output_idxs[i])
                assert len(task.output_channels) == 1
            elif isinstance(task.dag_node, InputNode):
                # A dictionary that maps an InputNode or InputAttributeNode to its
                # readers and the node on which the reader is running. Use `set` to
                # deduplicate readers on the same actor because with CachedChannel
                # each actor will only read from the shared memory once.
                input_node_to_reader_and_node_set: Dict[
                    Union[InputNode, InputAttributeNode],
                    Set[Tuple["ray.actor.ActorHandle", str]],
                ] = defaultdict(set)

                for idx in task.downstream_task_idxs:
                    reader_task = self.idx_to_task[idx]
                    assert isinstance(reader_task.dag_node, ClassMethodNode)
                    reader_handle = reader_task.dag_node._get_actor_handle()
                    reader_node_id = self._get_node_id(reader_handle)
                    for arg in reader_task.args:
                        if isinstance(arg, InputAttributeNode) or isinstance(
                            arg, InputNode
                        ):
                            input_node_to_reader_and_node_set[arg].add(
                                (reader_handle, reader_node_id)
                            )

                # A single channel is responsible for sending the same data to
                # corresponding consumers. Therefore, we create a channel for
                # each InputAttributeNode, or a single channel for the entire
                # input data if there are no InputAttributeNodes.
                task.output_channels = []
                for input_dag_node in input_node_to_reader_and_node_set:
                    reader_and_node_list = list(
                        input_node_to_reader_and_node_set[input_dag_node]
                    )
                    output_channel = do_allocate_channel(
                        self,
                        reader_and_node_list,
                        type_hint,
                        False,
                    )
                    task.output_channels.append(output_channel)
                    task.output_idxs.append(
                        None
                        if isinstance(input_dag_node, InputNode)
                        else input_dag_node.key
                    )

                    # Update the InputAttributeNode's `output_channels`, which is
                    # used to determine whether to create a CachedChannel.
                    if isinstance(input_dag_node, InputAttributeNode):
                        input_attr_idx = self.dag_node_to_idx[input_dag_node]
                        input_attr_task = self.idx_to_task[input_attr_idx]
                        input_attr_task.output_channels.append(output_channel)
                        assert len(input_attr_task.output_channels) == 1
            else:
                assert isinstance(task.dag_node, InputAttributeNode) or isinstance(
                    task.dag_node, MultiOutputNode
                )

            for idx in task.downstream_task_idxs:
                frontier.append(idx)

        # Validate input channels for tasks that have not been visited
        for node_idx, task in self.idx_to_task.items():
            if (
                node_idx == self.input_task_idx
                or node_idx == self.output_task_idx
                or isinstance(task.dag_node, InputAttributeNode)
            ):
                continue
            if node_idx not in visited:
                has_at_least_one_channel_input = False
                for arg in task.args:
                    if isinstance(arg, DAGNode):
                        has_at_least_one_channel_input = True
                if not has_at_least_one_channel_input:
                    raise ValueError(
                        "Compiled DAGs require each task to take a ray.dag.InputNode "
                        "or at least one other DAGNode as an input. "
                        "Invalid task node:\n"
                        f"{task.dag_node}\n"
                        "Please bind the task to proper DAG nodes."
                    )

        from ray.dag.constants import RAY_ADAG_ENABLE_DETECT_DEADLOCK

        if RAY_ADAG_ENABLE_DETECT_DEADLOCK and self._detect_deadlock():
            raise ValueError(
                "This DAG cannot be compiled because it will deadlock on NCCL "
                "calls. If you believe this is a false positive, please disable "
                "the graph verification by setting the environment variable "
                "RAY_ADAG_ENABLE_DETECT_DEADLOCK to 0 and file an issue at "
                "https://github.com/ray-project/ray/issues/new/."
            )

        input_task = self.idx_to_task[self.input_task_idx]
        # Register custom serializers for inputs provided to dag.execute().
        input_task.dag_node.type_hint.register_custom_serializer()
        self.dag_input_channels = input_task.output_channels
        assert self.dag_input_channels is not None

        # Create executable tasks for each actor
        for actor_handle, tasks in self.actor_to_tasks.items():
            # Dict from arg to the set of tasks that consume it.
            arg_to_consumers: Dict[DAGNode, Set[CompiledTask]] = defaultdict(set)

            # Step 1: populate `arg_to_consumers` and perform some validation.
            for task in tasks:
                has_at_least_one_channel_input = False
                for arg in task.args:
                    if isinstance(arg, DAGNode):
                        has_at_least_one_channel_input = True
                        arg_to_consumers[arg].add(task)
                        arg_idx = self.dag_node_to_idx[arg]
                        upstream_task = self.idx_to_task[arg_idx]
                        assert len(upstream_task.output_channels) == 1
                        arg_channel = upstream_task.output_channels[0]
                        assert arg_channel is not None
                # TODO: Support no-input DAGs (use an empty object to signal).
                if not has_at_least_one_channel_input:
                    raise ValueError(
                        "Compiled DAGs require each task to take a "
                        "ray.dag.InputNode or at least one other DAGNode as an "
                        "input"
                    )

            # Step 2: create cached channels if needed

            # Dict from original channel to the channel to be used in execution.
            # The value of this dict is either the original channel or a newly
            # created CachedChannel (if the original channel is read more than once).
            channel_dict: Dict[ChannelInterface, ChannelInterface] = {}
            for arg, consumers in arg_to_consumers.items():
                arg_idx = self.dag_node_to_idx[arg]
                upstream_task = self.idx_to_task[arg_idx]
                assert len(upstream_task.output_channels) == 1
                arg_channel = upstream_task.output_channels[0]
                assert arg_channel is not None
                if len(consumers) > 1:
                    channel_dict[arg_channel] = CachedChannel(
                        len(consumers),
                        arg_channel,
                    )
                else:
                    channel_dict[arg_channel] = arg_channel

            # Step 3: create executable tasks for the actor
            executable_tasks = []
            for task in tasks:
                resolved_args: List[Any] = []
                for arg in task.args:
                    if isinstance(arg, DAGNode):
                        arg_idx = self.dag_node_to_idx[arg]
                        upstream_task = self.idx_to_task[arg_idx]
                        assert len(upstream_task.output_channels) == 1
                        arg_channel = upstream_task.output_channels[0]
                        assert arg_channel is not None
                        arg_channel = channel_dict[arg_channel]
                        resolved_args.append(arg_channel)
                    else:
                        # Constant arg
                        resolved_args.append(arg)
                executable_task = ExecutableTask(
                    task,
                    resolved_args,
                    task.kwargs,
                )
                executable_tasks.append(executable_task)
            # Sort executable tasks based on their bind index, i.e., submission order
            # so that they will be executed in that order.
            executable_tasks.sort(
                # If the bind index is the same, there are P2P send/recv tasks.
                # The order is determined as follows:
                # # 1. P2P recv tasks, with `requires_nccl_read` as True.
                # 1. P2P recv tasks.
                # 2. Non-P2P tasks.
                # # 3. P2P send tasks, with `requires_nccl_write` as True.
                # 3. P2P send tasks.
                key=lambda task: (
                    task.bind_index,
                    # not task.requires_nccl_read,
                    task.nccl_op_type != P2POp.RECV,
                    # task.requires_nccl_write,
                    task.nccl_op_type == P2POp.SEND,
                )
            )
            self.actor_to_executable_tasks[actor_handle] = executable_tasks

        # Build an execution schedule for each actor
        from ray.dag.constants import RAY_ADAG_ENABLE_PROFILING

        if RAY_ADAG_ENABLE_PROFILING:
            exec_task_func = do_profile_tasks
        else:
            exec_task_func = do_exec_tasks

        self.actor_to_execution_schedule = self._build_execution_schedule()
        for actor_handle, executable_tasks in self.actor_to_executable_tasks.items():
            self.worker_task_refs[actor_handle] = actor_handle.__ray_call__.options(
                concurrency_group="_ray_system"
            ).remote(
                exec_task_func,
                executable_tasks,
                self.actor_to_execution_schedule[actor_handle],
                self._overlap_gpu_communication,
            )

        assert self.output_task_idx is not None
        self.dag_output_channels = []
        for output in self.idx_to_task[self.output_task_idx].args:
            assert isinstance(output, DAGNode)
            output_idx = self.dag_node_to_idx[output]
            task = self.idx_to_task[output_idx]
            assert len(task.output_channels) == 1
            self.dag_output_channels.append(task.output_channels[0])
            # Register custom serializers for DAG outputs.
            output.type_hint.register_custom_serializer()

        assert self.dag_input_channels
        assert self.dag_output_channels
        assert [
            output_channel is not None for output_channel in self.dag_output_channels
        ]
        # If no MultiOutputNode was specified during the DAG creation, there is only
        # one output. Return a single output channel instead of a list of
        # channels.
        if not self._returns_list:
            assert len(self.dag_output_channels) == 1

        # Driver should ray.put on input, ray.get/release on output
        self._monitor = self._monitor_failures()
        input_task = self.idx_to_task[self.input_task_idx]
        if self._enable_asyncio:
            self._dag_submitter = AwaitableBackgroundWriter(
                self.dag_input_channels,
                input_task.output_idxs,
                self._asyncio_max_queue_size,
                is_input=True,
            )
            self._dag_output_fetcher = AwaitableBackgroundReader(
                self.dag_output_channels,
                self._fut_queue,
            )
        else:
            self._dag_submitter = SynchronousWriter(
                self.dag_input_channels, input_task.output_idxs, is_input=True
            )
            self._dag_output_fetcher = SynchronousReader(self.dag_output_channels)

        self._dag_submitter.start()
        self._dag_output_fetcher.start()

    def _generate_dag_operation_graph_node(
        self,
    ) -> Dict["ray.actor.ActorHandle", List[_DAGOperationGraphNode]]:
        """
        Generate a _DAGOperationGraphNode for each DAG node.

        Returns:
            A dictionary that maps an actor handle to a list of
            _DAGOperationGraphNode. For the same actor, the index of the
            list corresponds to the index of the ExecutableTask in
            the list of `executable_tasks` in `actor_to_executable_tasks`,
            i.e. `exec_task_idx`.

            Example:
            {
                actor1: [
                    # exec_task_idx 0
                    # exec_task_idx 1
                ]
            }
        """

        assert self.idx_to_task
        assert self.actor_to_executable_tasks

        actor_to_op_nodes: Dict[
            "ray.actor.ActorHandle", List[_DAGOperationGraphNode]
        ] = defaultdict(list)

        for actor_handle, executable_tasks in self.actor_to_executable_tasks.items():
            for exec_task_idx, exec_task in enumerate(executable_tasks):
                task_idx = exec_task.task_idx
                dag_node = self.idx_to_task[task_idx].dag_node
                method_name = exec_task.method_name
                actor_handle = dag_node._get_actor_handle()
                nccl_op_type = dag_node.nccl_op_type
                # requires_nccl_read = dag_node.requires_nccl_read
                # requires_nccl_write = dag_node.requires_nccl_write
                # requires_nccl_collective = dag_node.requires_nccl_collective

                compute_node = _DAGOperationGraphNode(
                    _DAGNodeOperation(exec_task_idx, method_name),
                    task_idx,
                    actor_handle,
                    exec_task.nccl_op,
                    # requires_nccl_read,
                    # requires_nccl_write,
                    # requires_nccl_collective,
                    nccl_op_type,
                )

                actor_to_op_nodes[actor_handle].append(compute_node)

        return actor_to_op_nodes

    def _build_execution_schedule(
        self,
    ) -> Dict["ray.actor.ActorHandle", List[_DAGNodeOperation]]:
        """
        Generate an execution schedule for each actor. The schedule is a list of
        _DAGNodeOperation.

        Step 1: Generate a DAG node operation graph. Refer to the functions
        `_generate_dag_operation_graph_node` and `_build_dag_node_operation_graph`
        for more details.

        Step 2: Topological sort

        It is possible to have multiple _DAGOperationGraphNodes with zero in-degree.
        Refer to the function `_select_next_nodes` for the logic of selecting nodes.

        Then, put the selected nodes into the corresponding actors' schedules.

        The schedule should be intuitive to users, meaning that the execution should
        perform operations in ascending order of `bind_index` as much as possible.

        [Example]:

        See `test_execution_schedule` for more examples.

        Returns:
            actor_to_execution_schedule: A dictionary that maps an actor handle to
                the execution schedule which is a list of operations to be executed.
        """
        # Step 1: Build a graph of _DAGOperationGraphNode
        actor_to_operation_nodes = self._generate_dag_operation_graph_node()
        graph = _build_dag_node_operation_graph(
            self.idx_to_task, actor_to_operation_nodes
        )
        # Step 2: Generate an execution schedule for each actor using topological sort
        actor_to_execution_schedule = _generate_actor_to_execution_schedule(graph)

        # Step 3: Overlap GPU communication for the execution schedule if configured
        actor_to_overlapped_schedule = None
        if self._overlap_gpu_communication:
            actor_to_overlapped_schedule = _generate_overlapped_execution_schedule(
                actor_to_execution_schedule
            )

        if RAY_ADAG_VISUALIZE_SCHEDULE:
            _visualize_execution_schedule(
                actor_to_execution_schedule, actor_to_overlapped_schedule, graph
            )

        if actor_to_overlapped_schedule is not None:
            return _extract_execution_schedule(actor_to_overlapped_schedule)
        else:
            return _extract_execution_schedule(actor_to_execution_schedule)

    def _detect_deadlock(self) -> bool:
        """
        Check whether the DAG will deadlock on NCCL calls.
        There are no false positives in this deadlock detection,
        but there may be false negatives for now. For example,

        actor1.f1 ---> actor2.f1
                   |
        actor1.f2 --

        In this case, actor1.f1 and actor1.f2 have control dependencies
        between them. If actor2.f1 reads actor1.f2 first and then actor1.f1,
        there will be a deadlock. However, this deadlock is not detectable
        until we have a more granular execution schedule.

        TODO (kevin85421): Avoid false negatives

        Returns:
            True if deadlock is detected, otherwise False.
        """
        assert self.idx_to_task
        assert self.actor_to_tasks

        from ray.dag import ClassMethodNode
        from ray.dag.p2p_node import _P2PSendNode, _P2PRecvNode

        def _is_same_actor(idx1: int, idx2: int) -> bool:
            """
            Args:
                idx1: A key in the idx_to_task dictionary.
                idx2: A key in the idx_to_task dictionary.

            Returns:
                True if both DAG nodes are on the same actor;
                otherwise, False.
            """
            task1 = self.idx_to_task[idx1]
            task2 = self.idx_to_task[idx2]
            if (
                not isinstance(task1.dag_node, ClassMethodNode)
                or task1.dag_node.is_class_method_output
            ):
                return False
            if (
                not isinstance(task2.dag_node, ClassMethodNode)
                or task2.dag_node.is_class_method_output
            ):
                return False
            actor_id_1 = task1.dag_node._get_actor_handle()._actor_id
            actor_id_2 = task2.dag_node._get_actor_handle()._actor_id
            return actor_id_1 == actor_id_2

        for idx, task in self.idx_to_task.items():
            for downstream_idx in task.downstream_task_idxs:
                if task.dag_node.type_hint.requires_nccl():
                    assert isinstance(task.dag_node, _P2PSendNode)
                    if _is_same_actor(idx, downstream_idx):
                        downstream_task = self.idx_to_task[downstream_idx]
                        assert isinstance(downstream_task.dag_node, _P2PRecvNode)
                        assert len(downstream_task.downstream_task_idxs) == 1
                        actor_handle = self.idx_to_task[
                            idx
                        ].dag_node._get_actor_handle()
                        method = self.idx_to_task[idx].args[0].get_method_name()
                        downstream_method = self.idx_to_task[
                            list(downstream_task.downstream_task_idxs)[0]
                        ].dag_node.get_method_name()
                        logger.error(
                            "Detected a deadlock caused by using NCCL channels to "
                            f"transfer data between the task `{method}` and "
                            f"its downstream method `{downstream_method}` on the same "
                            f"actor {actor_handle}. Please remove "
                            '`TorchTensorType(transport="nccl")` between '
                            "DAG nodes on the same actor."
                        )
                        return True
        return False

    def _monitor_failures(self):
        outer = weakref.proxy(self)

        class Monitor(threading.Thread):
            def __init__(self):
                super().__init__(daemon=True)
                self.in_teardown = False
                # Lock to make sure that we only perform teardown for this DAG
                # once.
                self.in_teardown_lock = threading.Lock()
                self.name = "CompiledGraphMonitorThread"
                self._teardown_done = False

            def wait_teardown(self, kill_actors: bool = False):
                from ray.dag import DAGContext

                ctx = DAGContext.get_current()
                teardown_timeout = ctx.retrieval_timeout

                for actor, ref in outer.worker_task_refs.items():
                    timeout = False
                    try:
                        ray.get(ref, timeout=teardown_timeout)
                    except ray.exceptions.GetTimeoutError:
                        msg = (
                            f"Compiled DAG actor {actor} is still running "
                            f"{teardown_timeout}s after teardown()."
                        )
                        if kill_actors:
                            msg += " Force-killing actor."
                            ray.kill(actor)
                        else:
                            msg += " Teardown may hang."

                        logger.warning(msg)
                        timeout = True
                    except Exception:
                        # We just want to check that the task has finished so
                        # we don't care if the actor task ended in an
                        # exception.
                        pass

                    if not timeout:
                        continue

                    try:
                        ray.get(ref)
                    except Exception:
                        pass

            def teardown(self, kill_actors: bool = False):
                do_teardown = False
                with self.in_teardown_lock:
                    if self._teardown_done:
                        return

                    if not self.in_teardown:
                        do_teardown = True
                        self.in_teardown = True

                if not do_teardown:
                    # Teardown is already being performed.
                    while True:
                        with self.in_teardown_lock:
                            if self._teardown_done:
                                return

                        time.sleep(0.1)

                logger.info("Tearing down compiled DAG")
                outer._dag_submitter.close()
                outer._dag_output_fetcher.close()

                for actor in outer.actor_refs:
                    logger.info(f"Cancelling compiled worker on actor: {actor}")
                # Cancel all actor loops in parallel.
                cancel_refs = [
                    actor.__ray_call__.remote(do_cancel_executable_tasks, tasks)
                    for actor, tasks in outer.actor_to_executable_tasks.items()
                ]
                for cancel_ref in cancel_refs:
                    try:
                        ray.get(cancel_ref, timeout=30)
                    except ray.exceptions.RayChannelError:
                        # Channel error happens when a channel is closed
                        # or timed out. In this case, do not log.
                        pass
                    except Exception:
                        logger.exception("Error cancelling worker task")
                        pass

                for nccl_group_id in outer._nccl_group_ids:
                    _destroy_nccl_group(nccl_group_id)

                logger.info("Waiting for worker tasks to exit")
                self.wait_teardown()
                logger.info("Teardown complete")

                with self.in_teardown_lock:
                    self._teardown_done = True

            def run(self):
                try:
                    ray.get(list(outer.worker_task_refs.values()))
                except Exception as e:
                    logger.debug(f"Handling exception from worker tasks: {e}")
                    self.teardown()

        monitor = Monitor()
        monitor.start()
        return monitor

    def raise_if_too_many_inflight_requests(self):
        num_in_flight_requests = (
            self._execution_index - self._max_finished_execution_index
        )
        if num_in_flight_requests > self._max_inflight_executions:
            raise ray.exceptions.RayAdagCapacityExceeded(
                f"There are {num_in_flight_requests} in-flight requests which "
                "is more than specified _max_inflight_executions of the dag: "
                f"{self._max_inflight_executions}. Retrieve the output using "
                "ray.get before submitting more requests or increase "
                "`max_inflight_executions`. "
                "`adag.experimental_compile(_max_inflight_executions=...)`"
            )

    def _has_execution_results(
        self,
        execution_index: int,
    ) -> bool:
        """Check whether there are results corresponding to the given execution
        index stored in self._result_buffer. This helps avoid fetching and
        caching results again.

        Args:
            execution_index: The execution index corresponding to the result.

        Returns:
            Whether the result for the given index has been fetched and cached.
        """
        return execution_index in self._result_buffer

    def _cache_execution_results(
        self,
        execution_index: int,
        result: Any,
    ):
        """Cache execution results in self._result_buffer. Results are converted
        to dictionary format to allow efficient element removal and calculation of
        the buffer size. This can only be called once per execution index.

        Args:
            execution_index: The execution index corresponding to the result.
            result: The results from all channels to be cached.
        """
        if not self._has_execution_results(execution_index):
            for chan_idx, res in enumerate(result):
                self._result_buffer[execution_index][chan_idx] = res

    def _get_execution_results(
        self, execution_index: int, channel_index: Optional[int]
    ) -> List[Any]:
        """Retrieve execution results from self._result_buffer and return the result.
        Results are converted back to original list format ordered by output channel
        index.

        Args:
            execution_index: The execution index to retrieve results from.
            channel_index: The index of the output channel corresponding to the result.
                Channel indexing is consistent with the order of
                self.dag_output_channels. None means that the result wraps outputs from
                all output channels.

        Returns:
            The execution result corresponding to the given execution index and channel
            index.
        """
        # Although CompiledDAGRef and CompiledDAGFuture guarantee that the same
        # execution index and channel index combination will not be requested multiple
        # times and therefore self._result_buffer will always have execution_index as
        # a key, we still do a sanity check to avoid misuses.
        assert execution_index in self._result_buffer

        if channel_index is None:
            # Convert results stored in self._result_buffer back to original
            # list representation
            result = [
                kv[1]
                for kv in sorted(
                    self._result_buffer.pop(execution_index).items(),
                    key=lambda kv: kv[0],
                )
            ]
        else:
            result = [self._result_buffer[execution_index].pop(channel_index)]
            if len(self._result_buffer[execution_index]) == 0:
                del self._result_buffer[execution_index]
        return result

    def _execute_until(
        self,
        execution_index: int,
        channel_index: Optional[int] = None,
        timeout: Optional[float] = None,
    ) -> List[Any]:
        """Repeatedly execute this DAG until the given execution index,
        and buffer all results up to that index. If the DAG has already
        been executed up to the given index, just return the result
        corresponding to the given index and channel.

        Args:
            execution_index: The execution index to execute until.
            channel_index: The index of the output channel to get the result from.
                Channel indexing is consistent with the order of
                self.dag_output_channels. None means wrapping results from all output
                channels into a single list.
            timeout: The maximum time in seconds to wait for the result.
                None means using default timeout (DAGContext.retrieval_timeout),
                0 means immediate timeout (immediate success or timeout without
                blocking), -1 means infinite timeout (block indefinitely).

        Returns:
            The execution result corresponding to the given execution index and
            channel index.

        TODO(rui): catch the case that user holds onto the CompiledDAGRefs
        """
        if self._max_finished_execution_index < execution_index:
            from ray.dag import DAGContext

            ctx = DAGContext.get_current()
            if timeout is None:
                timeout = ctx.retrieval_timeout

        while self._max_finished_execution_index < execution_index:
            if len(self._result_buffer) >= self._max_buffered_results:
                raise ValueError(
                    "Too many buffered results: the allowed max count for "
                    f"buffered results is {self._max_buffered_results}; call "
                    "ray.get() on previous CompiledDAGRefs to free them up "
                    "from buffer."
                )
            self.increment_max_finished_execution_index()
            start_time = time.monotonic()

            # Fetch results from each output channel up to execution_index and cache
            # them separately to enable individual retrieval
            self._cache_execution_results(
                self._max_finished_execution_index,
                self._dag_output_fetcher.read(timeout),
            )

            if timeout != -1:
                timeout -= time.monotonic() - start_time
                timeout = max(timeout, 0)

        return self._get_execution_results(execution_index, channel_index)

    def execute(
        self,
        *args,
        **kwargs,
    ) -> Union[CompiledDAGRef, List[CompiledDAGRef]]:
        """Execute this DAG using the compiled execution path.

        Args:
            args: Args to the InputNode.
            kwargs: Kwargs to the InputNode

        Returns:
            A list of Channels that can be used to read the DAG result.

        Raises:
            RayChannelTimeoutError: If the execution does not complete within
                self._execution_timeout seconds.

        NOTE: Not threadsafe due to _execution_index etc.
        """
        if self._enable_asyncio:
            raise ValueError("Use execute_async if enable_asyncio=True")

        self._get_or_compile()

        self._check_inputs(args, kwargs)
        if len(args) == 1 and len(kwargs) == 0:
            # When serializing a tuple, the Ray serializer invokes pickle5, which adds
            # several microseconds of overhead. One common case for accelerated DAGs is
            # passing a single argument (oftentimes of of type `bytes`, which requires
            # no serialization). To avoid imposing this overhead on this common case, we
            # create a fast path for this case that avoids pickle5.
            inp = args[0]
        else:
            inp = RayDAGArgs(args=args, kwargs=kwargs)

        self.raise_if_too_many_inflight_requests()
        self._dag_submitter.write(inp, self._execution_timeout)

        if self._returns_list:
            ref = [
                CompiledDAGRef(self, self._execution_index, channel_index)
                for channel_index in range(len(self.dag_output_channels))
            ]
        else:
            ref = CompiledDAGRef(self, self._execution_index)

        self._execution_index += 1
        return ref

    def _check_inputs(self, args: Tuple[Any, ...], kwargs: Dict[str, Any]) -> None:
        """
        Helper method to check that the DAG args provided by the user during
        execution are valid according to the defined DAG.
        """
        if len(args) != self._input_num_positional_args:
            raise ValueError(
                "dag.execute() or dag.execute_async() must be "
                f"called with {self._input_num_positional_args} positional args, got "
                f"{len(args)}"
            )

        for kwarg in self._input_kwargs:
            if kwarg not in kwargs:
                raise ValueError(
                    "dag.execute() or dag.execute_async() "
                    f"must be called with kwarg `{kwarg}`"
                )

    async def execute_async(
        self,
        *args,
        **kwargs,
    ) -> Union[CompiledDAGFuture, List[CompiledDAGFuture]]:
        """Execute this DAG using the compiled execution path.

        NOTE: Not threadsafe.

        Args:
            args: Args to the InputNode.
            kwargs: Kwargs to the InputNode.

        Returns:
            A list of Channels that can be used to read the DAG result.
        """
        if not self._enable_asyncio:
            raise ValueError("Use execute if enable_asyncio=False")

        self._get_or_compile()
        self._check_inputs(args, kwargs)
        async with self._dag_submission_lock:
            if len(args) == 1 and len(kwargs) == 0:
                # When serializing a tuple, the Ray serializer invokes pickle5, which
                # adds several microseconds of overhead. One common case for accelerated
                # DAGs is passing a single argument (oftentimes of of type `bytes`,
                # which requires no serialization). To avoid imposing this overhead on
                # this common case, we create a fast path for this case that avoids
                # pickle5.
                inp = args[0]
            else:
                inp = RayDAGArgs(args=args, kwargs=kwargs)

            self.raise_if_too_many_inflight_requests()
            await self._dag_submitter.write(inp)
            # Allocate a future that the caller can use to get the result.
            fut = asyncio.Future()
            await self._fut_queue.put(fut)

        if self._returns_list:
            fut = [
                CompiledDAGFuture(self, self._execution_index, fut, channel_index)
                for channel_index in range(len(self.dag_output_channels))
            ]
        else:
            fut = CompiledDAGFuture(self, self._execution_index, fut)

        self._execution_index += 1
        return fut

    def visualize(
        self, filename="compiled_graph", format="png", view=False, return_dot=False
    ):
        """
        Visualize the compiled graph using Graphviz.

        This method generates a graphical representation of the compiled graph,
        showing tasks and their dependencies.This method should be called
        **after** the graph has been compiled using `experimental_compile()`.

        Args:
            filename: The name of the output file (without extension).
            format: The format of the output file (e.g., 'png', 'pdf').
            view: Whether to open the file with the default viewer.
            return_dot: If True, returns the DOT source as a string instead of figure.

        Raises:
            ValueError: If the graph is empty or not properly compiled.
            ImportError: If the `graphviz` package is not installed.

        """
        import graphviz
        from ray.dag import (
            InputAttributeNode,
            InputNode,
            MultiOutputNode,
            ClassMethodNode,
            DAGNode,
        )

        # Check that the DAG has been compiled
        if not hasattr(self, "idx_to_task") or not self.idx_to_task:
            raise ValueError(
                "The DAG must be compiled before calling 'visualize()'. "
                "Please call 'experimental_compile()' first."
            )

        # Check that each CompiledTask has a valid dag_node
        for idx, task in self.idx_to_task.items():
            if not hasattr(task, "dag_node") or not isinstance(task.dag_node, DAGNode):
                raise ValueError(
                    f"Task at index {idx} does not have a valid 'dag_node'. "
                    "Ensure that 'experimental_compile()' completed successfully."
                )

        # Dot file for debuging
        dot = graphviz.Digraph(name="compiled_graph", format=format)

        # Add nodes with task information
        for idx, task in self.idx_to_task.items():
            dag_node = task.dag_node

            # Initialize the label and attributes
            label = f"Task {idx}\n"
            shape = "oval"  # Default shape
            style = "filled"
            fillcolor = ""

            # Handle different types of dag_node
            if isinstance(dag_node, InputNode):
                label += "InputNode"
                shape = "rectangle"
                fillcolor = "lightblue"
            elif isinstance(dag_node, InputAttributeNode):
                label += f"InputAttributeNode[{dag_node.key}]"
                shape = "rectangle"
                fillcolor = "lightblue"
            elif isinstance(dag_node, MultiOutputNode):
                label += "MultiOutputNode"
                shape = "rectangle"
                fillcolor = "yellow"
            elif isinstance(dag_node, ClassMethodNode):
                if dag_node.is_class_method_call:
                    # Class Method Call Node
                    method_name = dag_node.get_method_name()
                    actor_handle = dag_node._get_actor_handle()
                    if actor_handle:
                        actor_id = actor_handle._actor_id.hex()
                        label += f"Actor: {actor_id[:6]}...\nMethod: {method_name}"
                    else:
                        label += f"Method: {method_name}"
                    shape = "oval"
                    fillcolor = "lightgreen"
                elif dag_node.is_class_method_output:
                    # Class Method Output Node
                    label += f"ClassMethodOutputNode[{dag_node.output_idx}]"
                    shape = "rectangle"
                    fillcolor = "orange"
                else:
                    # Unexpected ClassMethodNode
                    label += "ClassMethodNode"
                    shape = "diamond"
                    fillcolor = "red"
            else:
                # Unexpected node type
                label += type(dag_node).__name__
                shape = "diamond"
                fillcolor = "red"

            # Add the node to the graph with attributes
            dot.node(str(idx), label, shape=shape, style=style, fillcolor=fillcolor)

        # Add edges with type hints based on argument mappings
        for idx, task in self.idx_to_task.items():
            current_task_idx = idx

            for arg_index, arg in enumerate(task.dag_node.get_args()):
                if isinstance(arg, DAGNode):
                    # Get the upstream task index
                    upstream_task_idx = self.dag_node_to_idx[arg]

                    # Get the type hint for this argument
                    if arg_index < len(task.arg_type_hints):
                        type_hint = type(task.arg_type_hints[arg_index]).__name__
                    else:
                        type_hint = "UnknownType"

                    # Draw an edge from the upstream task to the
                    # current task with the type hint
                    dot.edge(
                        str(upstream_task_idx), str(current_task_idx), label=type_hint
                    )

        if return_dot:
            return dot.source
        else:
            # Render the graph to a file
            dot.render(filename, view=view)

    def teardown(self, kill_actors: bool = False):
        """Teardown and cancel all actor tasks for this DAG. After this
        function returns, the actors should be available to execute new tasks
        or compile a new DAG."""
        if self._is_teardown:
            return

        monitor = getattr(self, "_monitor", None)
        if monitor is not None:
            monitor.teardown(kill_actors=kill_actors)
        self._is_teardown = True

    def __del__(self):
        self.teardown()


@DeveloperAPI
def build_compiled_dag_from_ray_dag(
    dag: "ray.dag.DAGNode",
    execution_timeout: Optional[float] = None,
    buffer_size_bytes: Optional[int] = None,
    enable_asyncio: bool = False,
    asyncio_max_queue_size: Optional[int] = None,
    max_buffered_results: Optional[int] = None,
    max_inflight_executions: Optional[int] = None,
    overlap_gpu_communication: Optional[bool] = None,
) -> "CompiledDAG":
    compiled_dag = CompiledDAG(
        execution_timeout,
        buffer_size_bytes,
        enable_asyncio,
        asyncio_max_queue_size,
        max_buffered_results,
        max_inflight_executions,
        overlap_gpu_communication,
    )

    def _build_compiled_dag(node):
        compiled_dag._add_node(node)
        return node

    root = dag._find_root()
    root.traverse_and_apply(_build_compiled_dag)
    compiled_dag._get_or_compile()
    global _compiled_dags
    _compiled_dags[compiled_dag.get_id()] = compiled_dag
    return compiled_dag<|MERGE_RESOLUTION|>--- conflicted
+++ resolved
@@ -435,17 +435,10 @@
         self.output_writer: WriterInterface = SynchronousWriter(
             self.output_channels, self.output_idxs
         )
-<<<<<<< HEAD
-        # # An executable task cannot both read and write via NCCL.
-        # assert self.requires_nccl_read + self.requires_nccl_write <= 1
-        # # The NCCL channel for P2P communication if the task is NCCL read or write.
-        # # None if the task is not NCCL read or write.
-=======
-        assert (
-            self.requires_nccl_read + self.requires_nccl_write <= 1
-        ), "Expected at most one NCCL read or write operation"
+        # assert (
+        #     self.requires_nccl_read + self.requires_nccl_write <= 1
+        # ), "Expected at most one NCCL read or write operation"
         # The NCCL channel for the NCCL P2P operation.
->>>>>>> f2604b19
         self.nccl_ch: Optional[ChannelInterface] = None
         # if self.requires_nccl_read:
         if self.nccl_op_type == P2POp.RECV:
@@ -575,21 +568,8 @@
         Returns:
             True if the next operation should not be executed; otherwise, False.
         """
-<<<<<<< HEAD
-        """
-        import logging
-
-        logger = logging.getLogger(__name__)
-        logger.info(
-            f"actor_id: {self.actor_id}, method_name: '{self.method_name}', 'start', self: {self}"
-        )
-        """
-
         # if self.requires_nccl_read:
         if self.nccl_op_type == P2POp.RECV:
-=======
-        if self.requires_nccl_read:
->>>>>>> f2604b19
             input_values = [P2POp.RECV, self.nccl_ch]
         else:
             try:
@@ -657,21 +637,10 @@
                         output_val, wrap_in_gpu_future=overlap_gpu_communication
                     )
 
-<<<<<<< HEAD
-            """
-            logger.info(
-                f"actor_id: {self.actor_id}, method_name: '{self.method_name}', 'after compute', resolved_inputs: {resolved_inputs}, output_val: {output_val}"
-            )
-            """
-
         # if not self.requires_nccl_write:
         if self.nccl_op_type != P2POp.SEND:
             # if self.requires_nccl_read and overlap_gpu_communication:
             if self.nccl_op_type == P2POp.RECV and overlap_gpu_communication:
-=======
-        if not self.requires_nccl_write:
-            if self.requires_nccl_read and overlap_gpu_communication:
->>>>>>> f2604b19
                 output_val = self.fetch_intermediate_future(wait_gpu_future=False)
             else:
                 output_val = self.fetch_intermediate_future(wait_gpu_future=True)
