import weakref
import asyncio
from collections import defaultdict
from contextlib import nullcontext
from dataclasses import dataclass, asdict
from typing import (
    TYPE_CHECKING,
    Any,
    Dict,
    FrozenSet,
    List,
    Tuple,
    Union,
    Optional,
    Set,
)
import logging
import threading
import time
import uuid
import traceback

from ray.experimental.channel.auto_transport_type import (
    AutoTransportType,
    TypeHintResolver,
)
import ray.exceptions
from ray.dag.constants import (
    PARENT_CLASS_NODE_KEY,
    P2P_OPERATION_KEY,
    BIND_INDEX_KEY,
)
from ray.dag.dag_operation_future import GPUFuture, DAGOperationFuture, ResolvedFuture
from ray.dag.nccl_operation import _NcclOperation
from ray.experimental.channel.cached_channel import CachedChannel
from ray.experimental.channel.communicator import Communicator
from ray.dag.constants import (
    RAY_CGRAPH_ENABLE_NVTX_PROFILING,
    RAY_CGRAPH_VISUALIZE_SCHEDULE,
)
import ray
from ray.exceptions import RayTaskError, RayChannelError, RayChannelTimeoutError
from ray.experimental.compiled_dag_ref import (
    CompiledDAGRef,
    CompiledDAGFuture,
    _process_return_vals,
)
from ray.experimental.channel import (
    ChannelContext,
    ChannelInterface,
    ChannelOutputType,
    ReaderInterface,
    SynchronousReader,
    WriterInterface,
    SynchronousWriter,
    AwaitableBackgroundReader,
    AwaitableBackgroundWriter,
    CompiledDAGArgs,
    CompositeChannel,
    IntraProcessChannel,
)
from ray.experimental.util.types import _NcclOpType, P2POp, _CollectiveOp
from ray.util.annotations import DeveloperAPI

from ray.experimental.channel.shared_memory_channel import (
    SharedMemoryType,
)
from ray.experimental.channel.torch_tensor_type import TorchTensorType

from ray.experimental.channel.torch_tensor_nccl_channel import (
    _init_communicator,
    _destroy_communicator,
)

from ray.dag.dag_node_operation import (
    _DAGNodeOperation,
    _DAGOperationGraphNode,
    _build_dag_node_operation_graph,
    _extract_execution_schedule,
    _generate_actor_to_execution_schedule,
    _generate_overlapped_execution_schedule,
    _visualize_execution_schedule,
)

from ray.util.scheduling_strategies import NodeAffinitySchedulingStrategy

if TYPE_CHECKING:
    import cupy as cp

logger = logging.getLogger(__name__)

# Keep tracking of every compiled dag created during the lifetime of
# this process. It tracks them as weakref meaning when the compiled dag
# is GC'ed, it is automatically removed from here. It is used to teardown
# compiled dags at interpreter shutdown time.
_compiled_dags = weakref.WeakValueDictionary()


# Relying on __del__ doesn't work well upon shutdown because
# the destructor order is not guaranteed. We call this function
# upon `ray.worker.shutdown` which is registered to atexit handler
# so that teardown is properly called before objects are destructed.
def _shutdown_all_compiled_dags():
    global _compiled_dags
    for _, compiled_dag in _compiled_dags.items():
        # Kill DAG actors to avoid hanging during shutdown if the actor tasks
        # cannot be cancelled.
        compiled_dag.teardown(kill_actors=True)
    _compiled_dags = weakref.WeakValueDictionary()


def _check_unused_dag_input_attributes(
    output_node: "ray.dag.MultiOutputNode", input_attributes: Set[str]
) -> Set[str]:
    """
    Helper function to check that all input attributes are used in the DAG.
    For example, if the user creates an input attribute by calling
    InputNode()["x"], we ensure that there is a path from the
    InputAttributeNode corresponding to "x" to the DAG's output. If an
    input attribute is not used, throw an error.

    Args:
        output_node: The starting node for the traversal.
        input_attributes: A set of attributes accessed by the InputNode.
    """
    from ray.dag import InputAttributeNode

    used_attributes = set()
    visited_nodes = set()
    stack: List["ray.dag.DAGNode"] = [output_node]

    while stack:
        current_node = stack.pop()
        if current_node in visited_nodes:
            continue
        visited_nodes.add(current_node)

        if isinstance(current_node, InputAttributeNode):
            used_attributes.add(current_node.key)

        stack.extend(current_node._upstream_nodes)

    unused_attributes = input_attributes - used_attributes
    if unused_attributes:
        unused_attributes_str = ", ".join(str(key) for key in unused_attributes)
        input_attributes_str = ", ".join(str(key) for key in input_attributes)
        unused_phrase = "is unused" if len(unused_attributes) == 1 else "are unused"

        raise ValueError(
            "Compiled Graph expects input to be accessed "
            f"using all of attributes {input_attributes_str}, "
            f"but {unused_attributes_str} {unused_phrase}. "
            "Ensure all input attributes are used and contribute "
            "to the computation of the Compiled Graph output."
        )


@DeveloperAPI
def do_allocate_channel(
    self,
    reader_and_node_list: List[Tuple["ray.actor.ActorHandle", str]],
    typ: ChannelOutputType,
    driver_actor_id: Optional[str] = None,
) -> ChannelInterface:
    """Generic actor method to allocate an output channel.

    Args:
        reader_and_node_list: A list of tuples, where each tuple contains a reader
            actor handle and the node ID where the actor is located.
        typ: The output type hint for the channel.
        driver_actor_id: If this channel is read by a driver and that driver is an
            actual actor, this will be the actor ID of that driver actor.

    Returns:
        The allocated channel.
    """
    # None means it is called from a driver.
    writer: Optional["ray.actor.ActorHandle"] = None
    try:
        writer = ray.get_runtime_context().current_actor
    except RuntimeError:
        # This is the driver so there is no current actor handle.
        pass

    output_channel = typ.create_channel(
        writer,
        reader_and_node_list,
        driver_actor_id,
    )
    return output_channel


@DeveloperAPI
def do_exec_tasks(
    self,
    tasks: List["ExecutableTask"],
    schedule: List[_DAGNodeOperation],
    overlap_gpu_communication: bool = False,
) -> None:
    """A generic actor method to begin executing the operations belonging to an
    actor. This runs an infinite loop to execute each _DAGNodeOperation in the
    order specified by the schedule. It exits only if the actor dies or an
    exception is thrown.

    Args:
        tasks: the executable tasks corresponding to the actor methods.
        schedule: A list of _DAGNodeOperation that should be executed in order.
        overlap_gpu_communication: Whether to overlap GPU communication with
            computation during DAG execution to improve performance.
    """
    try:
        for task in tasks:
            task.prepare(overlap_gpu_communication=overlap_gpu_communication)

        if RAY_CGRAPH_ENABLE_NVTX_PROFILING:
            try:
                import nvtx
            except ImportError:
                raise ImportError(
                    "Please install nvtx to enable nsight profiling. "
                    "You can install it by running `pip install nvtx`."
                )
            nvtx_profile = nvtx.Profile()
            nvtx_profile.enable()

        done = False
        while True:
            if done:
                break
            for operation in schedule:
                done = tasks[operation.exec_task_idx].exec_operation(
                    self, overlap_gpu_communication
                )
                if done:
                    break

        if RAY_CGRAPH_ENABLE_NVTX_PROFILING:
            nvtx_profile.disable()
    except Exception:
        logging.exception("Compiled DAG task exited with exception")
        raise


@DeveloperAPI
def do_profile_tasks(
    self,
    tasks: List["ExecutableTask"],
    schedule: List[_DAGNodeOperation],
    overlap_gpu_communication: bool = False,
) -> None:
    """A generic actor method similar to `do_exec_tasks`, but with profiling enabled.

    Args:
        tasks: the executable tasks corresponding to the actor methods.
        schedule: A list of _DAGNodeOperation that should be executed in order.
        overlap_gpu_communication: Whether to overlap GPU communication with
            computation during DAG execution to improve performance.
    """
    try:
        for task in tasks:
            task.prepare(overlap_gpu_communication=overlap_gpu_communication)

        if not hasattr(self, "__ray_cgraph_events"):
            self.__ray_cgraph_events = []

        done = False
        while True:
            if done:
                break
            for operation in schedule:
                start_t = time.perf_counter()
                task = tasks[operation.exec_task_idx]
                done = task.exec_operation(self, overlap_gpu_communication)
                end_t = time.perf_counter()

                self.__ray_cgraph_events.append(
                    _ExecutableTaskRecord(
                        actor_classname=self.__class__.__name__,
                        actor_name=ray.get_runtime_context().get_actor_name(),
                        actor_id=ray.get_runtime_context().get_actor_id(),
                        method_name=task.method_name,
                        bind_index=task.bind_index,
                        start_t=start_t,
                        end_t=end_t,
                    )
                )

                if done:
                    break
    except Exception:
        logging.exception("Compiled DAG task exited with exception")
        raise


@DeveloperAPI
def do_cancel_executable_tasks(self, tasks: List["ExecutableTask"]) -> None:
    for task in tasks:
        task.cancel()


def _wrap_exception(exc):
    backtrace = ray._private.utils.format_error_message(
        "".join(traceback.format_exception(type(exc), exc, exc.__traceback__)),
        task_exception=True,
    )
    wrapped = RayTaskError(
        function_name="do_exec_tasks",
        traceback_str=backtrace,
        cause=exc,
    )
    return wrapped


def _get_nccl_group_id(type_hint: ChannelOutputType) -> Optional[str]:
    """
    Get the NCCL group ID from the type hint. If the type hint does not
    require NCCL, return None.

    Args:
        type_hint: The type hint of the channel.

    Returns:
        The NCCL group ID if the type hint requires NCCL, otherwise None.
    """
    if type_hint.requires_nccl():
        assert isinstance(type_hint, TorchTensorType)
        return type_hint.communicator_id
    return None


def _device_context_manager():
    """
    Return a context manager for executing communication operations
    (i.e., READ and WRITE). For NCCL operations, the context manager
    uses the proper cuda device from channel context, otherwise,
    nullcontext will be returned.
    """
    if not ChannelContext.get_current().torch_available:
        return nullcontext()

    import torch

    device = ChannelContext.get_current().torch_device

    if device.type == "cuda" and torch.cuda.is_available():
        # In the case of mocked NCCL, we may get a device with type "cuda"
        # but CUDA is not available. We return nullcontext() in that case,
        # otherwise torch raises a runtime error if the cuda device context
        # manager is used.
        # TODO(rui): consider better mocking NCCL to support device context.
        return torch.cuda.device(device)
    return nullcontext()


@DeveloperAPI
class CompiledTask:
    """Wraps the normal Ray DAGNode with some metadata."""

    def __init__(self, idx: int, dag_node: "ray.dag.DAGNode"):
        """
        Args:
            idx: A unique index into the original DAG.
            dag_node: The original DAG node created by the user.
        """
        self.idx = idx
        self.dag_node = dag_node

        # Dict from task index to actor handle for immediate downstream tasks.
        self.downstream_task_idxs: Dict[int, "ray.actor.ActorHandle"] = {}
        # Case 1: The task represents a ClassMethodNode.
        #
        # Multiple return values are written to separate `output_channels`.
        # `output_idxs` represents the tuple index of the output value for
        # multiple returns in a tuple. If an output index is None, it means
        # the complete return value is written to the output channel.
        # Otherwise, the return value is a tuple and the index is used
        # to extract the value to be written to the output channel.
        #
        # Case 2: The task represents an InputNode.
        #
        # `output_idxs` can be an integer or a string to retrieve the
        # corresponding value from `args` or `kwargs` in the DAG's input.
        self.output_channels: List[ChannelInterface] = []
        self.output_idxs: List[Optional[Union[int, str]]] = []
        # The DAGNodes that are arguments to this task.
        # This is used for lazy resolution of the arguments' type hints.
        self.arg_nodes: List["ray.dag.DAGNode"] = []
        # idxs of possible ClassMethodOutputNodes if they exist, used for visualization
        self.output_node_idxs: List[int] = []

    @property
    def args(self) -> Tuple[Any]:
        return self.dag_node.get_args()

    @property
    def kwargs(self) -> Dict[str, Any]:
        return self.dag_node.get_kwargs()

    @property
    def num_readers(self) -> int:
        return len(self.downstream_task_idxs)

    @property
    def arg_type_hints(self) -> List["ChannelOutputType"]:
        return [arg_node.type_hint for arg_node in self.arg_nodes]

    def __str__(self) -> str:
        return f"""
            Node: {self.dag_node}
            Arguments: {self.args}
            Output: {self.output_channels}
            """


class _ExecutableTaskInput:
    """Represents an input to an ExecutableTask.

    Args:
        input_variant: either an unresolved input (when type is ChannelInterface)
            , or a resolved input value (when type is Any)
        channel_idx: if input_variant is an unresolved input, this is the index
            into the input channels list.
    """

    def __init__(
        self,
        input_variant: Union[ChannelInterface, Any],
        channel_idx: Optional[int],
    ):
        self.input_variant = input_variant
        self.channel_idx = channel_idx

    def resolve(self, channel_results: Any) -> Any:
        """
        Resolve the input value from the channel results.

        Args:
            channel_results: The results from reading the input channels.
        """

        if isinstance(self.input_variant, ChannelInterface):
            value = channel_results[self.channel_idx]
        else:
            value = self.input_variant
        return value


@DeveloperAPI
class ExecutableTask:
    """A task that can be executed in a compiled DAG, and it
    corresponds to an actor method.
    """

    def __init__(
        self,
        task: "CompiledTask",
        resolved_args: List[Any],
        resolved_kwargs: Dict[str, Any],
    ):
        """
        Args:
            task: The CompiledTask that this ExecutableTask corresponds to.
            resolved_args: The arguments to the method. Arguments that are
                not Channels will get passed through to the actor method.
                If the argument is a channel, it will be replaced by the
                value read from the channel before the method executes.
            resolved_kwargs: The keyword arguments to the method. Currently, we
                do not support binding kwargs to other DAG nodes, so the values
                of the dictionary cannot be Channels.
        """
        self.method_name = task.dag_node.get_method_name()
        self.bind_index = task.dag_node._get_bind_index()
        self.output_channels = task.output_channels
        self.output_idxs = task.output_idxs
        self.input_type_hints: List[ChannelOutputType] = task.arg_type_hints
        self.output_type_hint: ChannelOutputType = task.dag_node.type_hint

        # The NCCL operation type.
        self.nccl_op_type: Optional[_NcclOpType] = task.dag_node.nccl_op_type
        # The NCCL operation of the task. It can be a NCCL read, write, or
        # collective operation.
        self.nccl_op: Optional[_NcclOperation] = task.dag_node.nccl_op
        if self.nccl_op is not None:
            self.nccl_op.task_idxs.append(task.idx)

        self.input_channels: List[ChannelInterface] = []
        self.task_inputs: List[_ExecutableTaskInput] = []
        self.resolved_kwargs: Dict[str, Any] = resolved_kwargs
        # A unique index which can be used to index into `idx_to_task` to get
        # the corresponding task.
        self.task_idx = task.idx

        # Reverse map for input_channels: maps an input channel to
        # its index in input_channels.
        input_channel_to_idx: dict[ChannelInterface, int] = {}

        for arg in resolved_args:
            if isinstance(arg, ChannelInterface):
                if isinstance(arg, ChannelInterface):
                    channel = arg
                else:
                    adapter = arg
                    channel = adapter.get_dag_input_channel()

                if channel in input_channel_to_idx:
                    # The same channel was added before, so reuse the index.
                    channel_idx = input_channel_to_idx[channel]
                else:
                    # Add a new channel to the list of input channels.
                    self.input_channels.append(channel)
                    channel_idx = len(self.input_channels) - 1
                    input_channel_to_idx[channel] = channel_idx

                task_input = _ExecutableTaskInput(arg, channel_idx)
            else:
                task_input = _ExecutableTaskInput(arg, None)
            self.task_inputs.append(task_input)

        # Currently DAGs do not support binding kwargs to other DAG nodes.
        for val in self.resolved_kwargs.values():
            assert not isinstance(val, ChannelInterface)

        # Input reader to read input data from upstream DAG nodes.
        self.input_reader: ReaderInterface = SynchronousReader(self.input_channels)
        # Output writer to write output data to downstream DAG nodes.
        self.output_writer: WriterInterface = SynchronousWriter(
            self.output_channels, self.output_idxs
        )
        # The NCCL channel for the NCCL P2P operation.
        self.nccl_ch: Optional[ChannelInterface] = None
        if self.requires_nccl_read:
            assert len(self.input_channels) == 1
            self.nccl_ch = self.input_channels[0]
        elif self.requires_nccl_write:
            assert len(self.output_channels) == 1
            self.nccl_ch = self.output_channels[0]

        # The intermediate future for a read or compute operation,
        # and `wait()` must be called to get the actual result of the operation.
        # The result of a read operation will be used by a compute operation,
        # and the result of a compute operation will be used by a write operation.
        self._intermediate_future: Optional[DAGOperationFuture] = None

        self.actor_id = task.dag_node._get_actor_handle()._ray_actor_id

    @property
    def requires_nccl_read(self) -> bool:
        return self.nccl_op_type == P2POp.RECV

    @property
    def requires_nccl_write(self) -> bool:
        return self.nccl_op_type == P2POp.SEND

    @property
    def requires_nccl_collective(self) -> bool:
        return isinstance(self.nccl_op_type, _CollectiveOp)

    def cancel(self):
        """
        Close all the input channels and the output channel. The exact behavior
        depends on the type of channel. Typically, it will release the resources
        used by the channels.
        """
        self.input_reader.close()
        self.output_writer.close()

    def prepare(self, overlap_gpu_communication: bool = False):
        """
        Prepare the task for execution. The `exec_operation` function can only
        be called after `prepare` has been called.

        Args:
            overlap_gpu_communication: Whether to overlap GPU communication with
                computation during DAG execution to improve performance
        """
        for typ_hint in self.input_type_hints:
            typ_hint.register_custom_serializer()
        self.output_type_hint.register_custom_serializer()
        self.input_reader.start()
        self.output_writer.start()

        # TODO: Move to constructor and just take one stream as ExecutableTask
        # argument.
        self._send_stream: Union["cp.cuda.Stream", nullcontext] = nullcontext()
        self._recv_stream: Union["cp.cuda.Stream", nullcontext] = nullcontext()
        self._collective_stream: Union["cp.cuda.Stream", nullcontext] = nullcontext()
        if not overlap_gpu_communication:
            return

        # Set up send_stream and recv_stream when overlap_gpu_communication
        # is configured
        if self.output_type_hint.requires_nccl():
            nccl_group_id = _get_nccl_group_id(self.output_type_hint)
            nccl_group = ChannelContext.get_current().communicators.get(nccl_group_id)
            assert nccl_group is not None
            self._send_stream = nccl_group.send_stream
        if self.input_type_hints:
            for type_hint in self.input_type_hints:
                if type_hint.requires_nccl():
                    nccl_group_id = _get_nccl_group_id(type_hint)
                    nccl_group = ChannelContext.get_current().communicators.get(
                        nccl_group_id
                    )
                    assert nccl_group is not None
                    if not isinstance(self._recv_stream, nullcontext):
                        assert self._recv_stream == nccl_group.recv_stream, (
                            "Currently all torch tensor input channels of a "
                            "Compiled Graph task should use the same recv cuda stream."
                        )
                    self._recv_stream = nccl_group.recv_stream
        if self.requires_nccl_collective:
            from ray.dag.collective_node import _CollectiveOperation

            assert isinstance(self.nccl_op, _CollectiveOperation)
            self._collective_stream = self.nccl_op.get_communicator().collective_stream

    def wrap_and_set_intermediate_future(
        self, val: Any, wrap_in_gpu_future: bool
    ) -> None:
        """
        Wrap the value in a `DAGOperationFuture` and store to the intermediate future.
        The value corresponds to result of a read or compute operation.

        If wrap_in_gpu_future is True, the value will be wrapped in a GPUFuture,
        Otherwise, the future will be a ResolvedFuture.

        Args:
            val: The value to wrap in a future.
            wrap_in_gpu_future: Whether to wrap the value in a GPUFuture.
        """
        # TODO: See if we can remove self._intermediate_future / these two
        # helper functions.
        assert self._intermediate_future is None

        if wrap_in_gpu_future:
            future = GPUFuture(val)
        else:
            future = ResolvedFuture(val)
        self._intermediate_future = future

    def fetch_intermediate_future(self, wait_gpu_future: bool) -> Any:
        """
        Fetch the intermediate future. If `wait_gpu_future` is True, the future
        is waited and the result is returned. Otherwise, the future is returned
        without waiting.

        If the future is waited, the wait does not block the CPU because:
        - If the future is a ResolvedFuture, the result is immediately returned.
        - If the future is a GPUFuture, the result is only waited by the current
            CUDA stream, and the CPU is not blocked.

        Args:
            wait_gpu_future: Whether to wait for the GPU future.
        """
        future = self._intermediate_future
        self._intermediate_future = None
        if wait_gpu_future:
            return future.wait()
        else:
            return future

    def exec_operation(
        self,
        class_handle,
        overlap_gpu_communication: bool = False,
    ) -> bool:
        """
        An ExecutableTask corresponds to a DAGNode. It consists of three
        operations: read, compute, and write, which should be executed in
        order to ensure that each operation can read the correct intermediate
        result.
        Args:
            class_handle: The handle of the class to which the actor belongs.
            overlap_gpu_communication: Whether to overlap GPU communication with
                computation during DAG execution to improve performance.
        Returns:
            True if the next operation should not be executed; otherwise, False.
        """
        # TODO: Basic structure for creator of ExecutableTask
        # # NCCL write args:
        # args = [P2POp.SEND, NCCLChannelWrapper(self.nccl_ch), upstream_task_output_channel]

        # # NCCL read args:
        # args = [P2POp.READ, NCCLChannelWrapper(self.nccl_ch)]

        # # NCCL collective args:
        # args = [CollectiveOp, NCCLChannelWrapper(self.nccl_ch)]

        # Task lambda should take in a Tuple[TaskArgs, Optional[Exception]].
        # Task can decide whether to re-raise the Exception or try to do something with it.
        # t = ExecutableTask(task, args, stream: Optional[Stream])

        # TODO: This function should have structure like this:
        # with self._stream:
        #     try:
        #         # Get args.

        #         # Call .wait() on args if needed.
        #         val = val.wait()
        #     except Exception as e:
        #         exc = e

        #     # Execute the task.
        #     output_val = _exec_task(..., (args, exc))

        #     if self.output_writer is not None:
        #         self.output_writer.write(output_val)


        if self.requires_nccl_read:
            stream = self._recv_stream
        elif self.requires_nccl_write:
            stream = self._send_stream
        elif self.requires_nccl_collective:
            stream = self._collective_stream
        else:
            stream = nullcontext()

<<<<<<< HEAD
        with _device_context_manager():
            with stream:
                if self.requires_nccl_read:
                    input_values = [P2POp.RECV, self.nccl_ch]
=======
            try:
                _process_return_vals(input_data, return_single_output=False)
                input_data_ready = []
                for val in input_data:
                    if isinstance(val, DAGOperationFuture):
                        val = val.wait()
                        if isinstance(val, RayTaskError):
                            raise val.as_instanceof_cause()
                    input_data_ready.append(val)
                input_values = []
                for task_input in self.task_inputs:
                    input_values.append(task_input.resolve(input_data_ready))
            except Exception as exc:
                input_values = None
                # overlap_gpu_communication should only be used in two places:
                # - deciding how many streams to create
                # - in wrap_and_set_intermediate_future: when deciding whether
                #   to produce a GPUFuture or a ResolvedFuture
                self.wrap_and_set_intermediate_future(
                    exc, wrap_in_gpu_future=overlap_gpu_communication
                )

            if self.requires_nccl_write:
                if input_values is not None:
                    assert len(input_values) == 1
                    tensor = input_values[0]
                    input_values = [P2POp.SEND, self.nccl_ch, tensor]
>>>>>>> 9ccc8afb
                else:
                    try:
                        input_data = self.input_reader.read()
                    except RayChannelError:
                        return True

<<<<<<< HEAD
                    try:
                        _process_return_vals(input_data, return_single_output=False)
                        input_data_ready = []
                        for val in input_data:
                            if isinstance(val, DAGOperationFuture):
                                val = val.wait()
                                if isinstance(val, RayTaskError):
                                    raise val.as_instanceof_cause()
                            input_data_ready.append(val)
                        input_values = []
                        for task_input in self.task_inputs:
                            input_values.append(task_input.resolve(input_data_ready))
                    except Exception as exc:
                        input_values = None
                        self.wrap_and_set_intermediate_future(
                            exc, wrap_in_gpu_future=overlap_gpu_communication
                        )

                    if self.requires_nccl_write:
                        if input_values is not None:
                            assert len(input_values) == 1
                            tensor = input_values[0]
                            input_values = [P2POp.SEND, self.nccl_ch, tensor]
                        else:
                            exc = self.fetch_intermediate_future(wait_gpu_future=True)
                            input_values = [P2POp.SEND, self.nccl_ch, exc]

                if input_values is not None:
=======
        if input_values is not None:
            if self.nccl_op is not None:
                method = self.nccl_op.execute
            else:
                method = getattr(class_handle, self.method_name)

            # TODO: Pass the stream to use at ExecutableTask constructor
            # instead of each task needing access to all streams.
            if self.requires_nccl_read:
                stream = self._recv_stream
            elif self.requires_nccl_write:
                stream = self._send_stream
            elif self.requires_nccl_collective:
                stream = self._collective_stream
            else:
                stream = nullcontext()

            with stream:
                try:
                    # TODO: Wrap `method` here:
                    # method_wrapper: (input_values, resolved_kwargs, Optional[Exception])
                    # - throw Exception if non-null
                    # - calls internal method: (*input_values, **resolved_kwargs)
                    output_val = method(*input_values, **self.resolved_kwargs)
                except RayChannelError:
                    return True
                except Exception as exc:
>>>>>>> 9ccc8afb
                    if self.nccl_op is not None:
                        method = self.nccl_op.execute
                    else:
                        method = getattr(class_handle, self.method_name)

                    try:
                        output_val = method(*input_values, **self.resolved_kwargs)
                    except RayChannelError:
                        return True
                    except Exception as exc:
                        if self.nccl_op is not None:
                            raise exc
                        else:
                            output_val = _wrap_exception(exc)

<<<<<<< HEAD
                    if not self.requires_nccl_write:
                        self.wrap_and_set_intermediate_future(
                            output_val, wrap_in_gpu_future=overlap_gpu_communication
                        )

                if not self.requires_nccl_write:
                    if (
                        self.requires_nccl_read or self.requires_nccl_collective
                    ) and overlap_gpu_communication:
                        output_val = self.fetch_intermediate_future(
                            wait_gpu_future=False
                        )
                    else:
                        output_val = self.fetch_intermediate_future(
                            wait_gpu_future=True
                        )
                    try:
                        self.output_writer.write(output_val)
                    except RayChannelError:
                        return True
=======
        # TODO:
        # - Never wait for GPU output (it will get waited on in the downstream task).
        # - Write to output_writer if it's not None.
        if not self.requires_nccl_write:
            if (
                self.requires_nccl_read or self.requires_nccl_collective
            ) and overlap_gpu_communication:
                output_val = self.fetch_intermediate_future(wait_gpu_future=False)
            else:
                output_val = self.fetch_intermediate_future(wait_gpu_future=True)
            try:
                self.output_writer.write(output_val)
            except RayChannelError:
                return True
>>>>>>> 9ccc8afb

        return False


@dataclass
class _ExecutableTaskRecord:
    actor_classname: str
    actor_name: str
    actor_id: str
    method_name: str
    bind_index: int
    start_t: float
    end_t: float

    def to_dict(self):
        return asdict(self)


@DeveloperAPI
class CompiledDAG:
    """Experimental class for accelerated execution.

    This class should not be called directly. Instead, create
    a ray.dag and call experimental_compile().

    See REP https://github.com/ray-project/enhancements/pull/48 for more
    information.
    """

    @ray.remote(num_cpus=0)
    class DAGDriverProxyActor:
        """
        To support the driver as a reader, the output writer needs to be able to invoke
        remote functions on the driver. This is necessary so that the output writer can
        create a reader ref on the driver node, and later potentially create a larger
        reader ref on the driver node if the channel backing store needs to be resized.
        However, remote functions cannot be invoked on the driver.

        A Compiled Graph creates an actor from this class when the DAG is initialized.
        The actor is on the same node as the driver. This class has an empty
        implementation, though it serves as a way for the output writer to invoke remote
        functions on the driver node.
        """

        pass

    def __init__(
        self,
        submit_timeout: Optional[float] = None,
        buffer_size_bytes: Optional[int] = None,
        enable_asyncio: bool = False,
        max_inflight_executions: Optional[int] = None,
        overlap_gpu_communication: Optional[bool] = None,
    ):
        """
        Args:
            submit_timeout: The maximum time in seconds to wait for execute() calls.
                None means using default timeout (DAGContext.submit_timeout),
                0 means immediate timeout (immediate success or timeout without
                blocking), -1 means infinite timeout (block indefinitely).
            buffer_size_bytes: The initial buffer size in bytes for messages
                that can be passed between tasks in the DAG. The buffers will
                be automatically resized if larger messages are written to the
                channel.
            enable_asyncio: Whether to enable asyncio. If enabled, caller must
                be running in an event loop and must use `execute_async` to
                invoke the DAG. Otherwise, the caller should use `execute` to
                invoke the DAG.
            max_inflight_executions: The maximum number of in-flight executions that
                can be submitted via `execute` or `execute_async` before consuming
                the output using `ray.get()`. If the caller submits more executions,
                `RayCgraphCapacityExceeded` is raised.
            overlap_gpu_communication: (experimental) Whether to overlap GPU
                communication with computation during DAG execution. If True, the
                communication and computation can be overlapped, which can improve
                the performance of the DAG execution. If None, the default value
                will be used.

        Returns:
            Channel: A wrapper around ray.ObjectRef.
        """
        from ray.dag import DAGContext

        ctx = DAGContext.get_current()

        self._enable_asyncio: bool = enable_asyncio
        self._fut_queue = asyncio.Queue()
        self._max_inflight_executions = max_inflight_executions
        if self._max_inflight_executions is None:
            self._max_inflight_executions = ctx.max_inflight_executions
        self._dag_id = uuid.uuid4().hex
        self._submit_timeout: Optional[float] = submit_timeout
        if self._submit_timeout is None:
            self._submit_timeout = ctx.submit_timeout
        self._get_timeout: Optional[float] = ctx.get_timeout
        self._buffer_size_bytes: Optional[int] = buffer_size_bytes
        if self._buffer_size_bytes is None:
            self._buffer_size_bytes = ctx.buffer_size_bytes
        self._overlap_gpu_communication: Optional[bool] = overlap_gpu_communication
        if self._overlap_gpu_communication is None:
            self._overlap_gpu_communication = ctx.overlap_gpu_communication

        self._default_type_hint: ChannelOutputType = SharedMemoryType(
            buffer_size_bytes=self._buffer_size_bytes,
            # We conservatively set num_shm_buffers to _max_inflight_executions.
            # It means that the DAG can be underutilized, but it guarantees there's
            # no false positive timeouts.
            num_shm_buffers=self._max_inflight_executions,
        )
        if not isinstance(self._buffer_size_bytes, int) or self._buffer_size_bytes <= 0:
            raise ValueError(
                "`buffer_size_bytes` must be a positive integer, found "
                f"{self._buffer_size_bytes}"
            )

        # Used to ensure that the future returned to the
        # caller corresponds to the correct DAG output. I.e.
        # order of futures added to fut_queue should match the
        # order of inputs written to the DAG.
        self._dag_submission_lock = asyncio.Lock()

        # idx -> CompiledTask.
        self.idx_to_task: Dict[int, "CompiledTask"] = {}
        # DAGNode -> idx.
        self.dag_node_to_idx: Dict["ray.dag.DAGNode", int] = {}
        # idx counter.
        self.counter: int = 0

        # Attributes that are set during preprocessing.
        # Preprocessing identifies the input node and output node.
        self.input_task_idx: Optional[int] = None
        self.output_task_idx: Optional[int] = None
        # List of task indices that are input attribute nodes.
        self.input_attr_task_idxs: List[int] = []
        # Denotes whether execute/execute_async returns a list of refs/futures.
        self._returns_list: bool = False
        # Number of expected positional args and kwargs that may be passed to
        # dag.execute.
        self._input_num_positional_args: Optional[int] = None
        self._input_kwargs: Tuple[str, ...] = None

        # Cached attributes that are set during compilation.
        self.dag_input_channels: Optional[List[ChannelInterface]] = None
        self.dag_output_channels: Optional[List[ChannelInterface]] = None
        self._dag_submitter: Optional[WriterInterface] = None
        self._dag_output_fetcher: Optional[ReaderInterface] = None

        # ObjectRef for each worker's task. The task is an infinite loop that
        # repeatedly executes the method specified in the DAG.
        self.worker_task_refs: Dict["ray.actor.ActorHandle", "ray.ObjectRef"] = {}
        # Set of actors present in the DAG.
        self.actor_refs = set()
        self.actor_to_tasks: Dict[
            "ray.actor.ActorHandle", List["CompiledTask"]
        ] = defaultdict(list)
        # Mapping from actor handle to its GPU IDs.
        # This is used for type hint resolution for with_tensor_transport("auto").
        self.actor_to_gpu_ids: Dict["ray.actor.ActorHandle", List[str]] = {}
        self.actor_to_executable_tasks: Dict[
            "ray.actor.ActorHandle", List["ExecutableTask"]
        ] = {}
        # Mapping from the actor handle to the execution schedule which is a list
        # of operations to be executed.
        self.actor_to_execution_schedule: Dict[
            "ray.actor.ActorHandle", List[_DAGNodeOperation]
        ] = defaultdict(list)
        # Mapping from the actor handle to the node ID that the actor is on.
        # A None actor handle means the actor is the driver.
        self.actor_to_node_id: Dict[Optional["ray.actor.ActorHandle"], str] = {}

        # This is set to true when type hint of `transport="nccl"` is used.
        self._use_default_nccl_group = False
        # This is set to the specified custom communicator
        # if there exists a type hint of `transport=custom_communicator`.
        self._custom_communicator_p2p: Optional[Communicator] = None
        # The NCCL group ID for P2P send/recv operations.
        self._communicator_id_p2p: Optional[str] = None
        # All the NCCL group IDs for P2P send/recv and collective operations.
        self._communicator_ids: Set[str] = set()
        # The index of the current execution. It is incremented each time
        # the DAG is executed.
        self._execution_index: int = -1
        # The maximum index of finished executions.
        # All results with higher indexes have not been generated yet.
        self._max_finished_execution_index: int = -1
        # execution_index -> {channel_index -> result}
        self._result_buffer: Dict[int, Dict[int, Any]] = defaultdict(dict)
        # channel to possible inner channel
        self._channel_dict: Dict[ChannelInterface, ChannelInterface] = {}

        def _create_proxy_actor() -> "ray.actor.ActorHandle":
            # Creates the driver actor on the same node as the driver.
            #
            # To support the driver as a reader, the output writer needs to be able to
            # invoke remote functions on the driver (e.g., to create the reader ref, to
            # create a reader ref for a larger object when the channel backing store is
            # resized, etc.). The driver actor serves as a way for the output writer
            # to invoke remote functions on the driver node.
            return CompiledDAG.DAGDriverProxyActor.options(
                scheduling_strategy=NodeAffinitySchedulingStrategy(
                    ray.get_runtime_context().get_node_id(), soft=False
                )
            ).remote()

        self._proxy_actor = _create_proxy_actor()
        # Set to True when `teardown` API is called.
        self._is_teardown = False
        # execution indices -> set of channel indices of destructed CompiledDAGRefs
        # When a CompiledDagRef is destructed and its result has not been cached and
        # ray.get has not been called on it, we will add it to this dict, so that
        # we can lazily release the native buffers
        self._destructed_ref_idxs: Dict[int, Set[Optional[int]]] = defaultdict(set)

    @property
    def communicator_id_p2p(self) -> Optional[str]:
        return self._communicator_id_p2p

    @property
    def is_teardown(self) -> bool:
        return self._is_teardown

    @property
    def communicator_ids(self) -> Set[str]:
        return self._communicator_ids

    def get_id(self) -> str:
        """
        Get the unique ID of the compiled DAG.
        """
        return self._dag_id

    def __str__(self) -> str:
        return f"CompiledDAG({self._dag_id})"

    def _add_node(self, node: "ray.dag.DAGNode") -> None:
        idx = self.counter
        self.idx_to_task[idx] = CompiledTask(idx, node)
        self.dag_node_to_idx[node] = idx
        self.counter += 1

    def _add_nccl_p2p_send_node(
        self,
        node: "ray.dag.DAGNode",
        node_to_p2p_send_node: Dict["ray.dag.DAGNode", "ray.dag.p2p_node._P2PSendNode"],
    ) -> None:
        """
        Add a NCCL P2P send node to the DAG if the node requires NCCL send.

        Args:
            node: A DAG node.
            p2p_send_dag_nodes: The set of DAG nodes that require NCCL send.
            node_to_p2p_send_node: A dictionary mapping DAG nodes to their
                corresponding NCCL P2P send nodes.
        """
        from ray.dag import InputNode, InputAttributeNode, ClassMethodNode
        from ray.dag.p2p_node import _P2PSendNode, _P2POperation

        if isinstance(node, InputNode) or isinstance(node, InputAttributeNode):
            raise ValueError(
                "DAG inputs cannot be transferred via NCCL because the driver "
                "cannot participate in the NCCL group"
            )
        elif not isinstance(node, ClassMethodNode):
            raise ValueError(
                "NCCL P2P operation is only supported with ClassMethodNode"
            )
        elif node.is_cgraph_output_node:
            raise ValueError(
                "Outputs cannot be transferred via NCCL because the driver "
                "cannot participate in the NCCL group"
            )

        send_actor_handle: "ray.actor.ActorHandle" = node._get_actor_handle()
        assert send_actor_handle is not None, "Expected an actor handle"
        send_node = _P2PSendNode(
            method_args=(node,),
            other_args_to_resolve={
                PARENT_CLASS_NODE_KEY: send_actor_handle,
                P2P_OPERATION_KEY: _P2POperation(),
                BIND_INDEX_KEY: node._get_bind_index(),
            },
        )
        send_node._type_hint = node.type_hint
        send_node._original_type_hint = node._original_type_hint
        node._type_hint = ChannelOutputType()
        node._original_type_hint = None
        node_to_p2p_send_node[node] = send_node
        self._add_node(send_node)

    def _add_nccl_p2p_recv_nodes(
        self,
        node: "ray.dag.DAGNode",
        node_to_p2p_send_node: Dict["ray.dag.DAGNode", "ray.dag.p2p_node._P2PSendNode"],
    ) -> None:
        """
        Add a NCCL P2P recv node to the DAG for each upstream node that requires
        NCCL send.

        Args:
            node: A DAG node.
            p2p_send_dag_nodes: The set of DAG nodes that require NCCL send.
            node_to_p2p_send_node: A dictionary mapping DAG nodes to their
                corresponding NCCL P2P send nodes.
        """
        from ray.dag import DAGNode, ClassMethodNode, MultiOutputNode
        from ray.dag.p2p_node import _P2PRecvNode

        new_args = []
        for arg in node.get_args():
            if not isinstance(arg, DAGNode) or arg not in node_to_p2p_send_node:
                new_args.append(arg)
                continue

            if isinstance(node, MultiOutputNode):
                raise ValueError(
                    "Outputs cannot be transferred via NCCL because the driver "
                    "cannot participate in the NCCL group"
                )
            elif not isinstance(node, ClassMethodNode):
                raise ValueError(
                    "NCCL P2P operation is only supported with ClassMethodNode"
                )

            send_node = node_to_p2p_send_node[arg]
            recv_actor_handle: "ray.actor.ActorHandle" = node._get_actor_handle()
            assert recv_actor_handle is not None, "Expected an actor handle"
            recv_node = _P2PRecvNode(
                method_args=(send_node,),
                other_args_to_resolve={
                    PARENT_CLASS_NODE_KEY: recv_actor_handle,
                    P2P_OPERATION_KEY: send_node.nccl_op,
                    BIND_INDEX_KEY: node._get_bind_index(),
                },
            )
            new_args.append(recv_node)
            self._add_node(recv_node)

        node._bound_args = tuple(new_args)

    def _preprocess(self) -> None:
        """Before compiling, preprocess the DAG to build an index from task to
        upstream and downstream tasks, and to set the input and output node(s)
        of the DAG.

        This function is idempotent.
        """
        from ray.dag import (
            DAGNode,
            ClassMethodNode,
            CollectiveOutputNode,
            FunctionNode,
            InputAttributeNode,
            InputNode,
            MultiOutputNode,
        )
        from ray.dag.collective_node import _CollectiveOperation

        self.input_task_idx, self.output_task_idx = None, None

        nccl_actors_p2p: Set["ray.actor.ActorHandle"] = set()
        collective_ops: Set[_CollectiveOperation] = set()

        input_attributes: Set[str] = set()
        # Find the input node and input attribute nodes in the DAG.
        for idx, task in self.idx_to_task.items():
            if isinstance(task.dag_node, InputNode):
                assert self.input_task_idx is None, "More than one InputNode found"
                self.input_task_idx = idx
                # handle_unused_attributes:
                # Save input attributes in a set.
                input_node = task.dag_node
                input_attributes.update(input_node.input_attribute_nodes.keys())
            elif isinstance(task.dag_node, InputAttributeNode):
                self.input_attr_task_idxs.append(idx)

        # Find the (multi-)output node to the DAG.
        for idx, task in self.idx_to_task.items():
            if idx == self.input_task_idx or isinstance(
                task.dag_node, InputAttributeNode
            ):
                continue
            if (
                len(task.downstream_task_idxs) == 0
                and task.dag_node.is_cgraph_output_node
            ):
                assert self.output_task_idx is None, "More than one output node found"
                self.output_task_idx = idx

        assert self.output_task_idx is not None
        output_node = self.idx_to_task[self.output_task_idx].dag_node
        # Add an MultiOutputNode to the end of the DAG if it's not already there.
        if not isinstance(output_node, MultiOutputNode):
            output_node = MultiOutputNode([output_node])
            self._add_node(output_node)
            self.output_task_idx = self.dag_node_to_idx[output_node]
        else:
            self._returns_list = True

        # TODO: Support no-input DAGs (use an empty object to signal).
        if self.input_task_idx is None:
            raise NotImplementedError(
                "Compiled DAGs currently require exactly one InputNode"
            )

        # Whether the DAG binds directly to the InputNode(), versus binding to
        # a positional arg or kwarg of the input. For example, a.foo.bind(inp)
        # instead of a.foo.bind(inp[0]) or a.foo.bind(inp.key).
        direct_input: Optional[bool] = None
        # Collect the set of InputNode keys bound to DAG node args.
        input_positional_args: Set[int] = set()
        input_kwargs: Set[str] = set()
        # Set of tasks with annotation of with_tensor_transport("auto").
        # These only correspond to ClassMethodNodes, but not InputNodes
        # or InputAttributeNodes.
        auto_transport_tasks: Set["CompiledTask"] = set()

        # For each task node, set its upstream and downstream task nodes.
        # Also collect the set of tasks that produce torch.tensors.
        for task_idx, task in self.idx_to_task.items():
            dag_node = task.dag_node
            if not (
                isinstance(dag_node, InputNode)
                or isinstance(dag_node, InputAttributeNode)
                or isinstance(dag_node, MultiOutputNode)
                or isinstance(dag_node, ClassMethodNode)
            ):
                if isinstance(dag_node, FunctionNode):
                    # TODO(swang): Support non-actor tasks.
                    raise NotImplementedError(
                        "Compiled DAGs currently only support actor method nodes"
                    )
                else:
                    raise ValueError(f"Found unsupported node of type {type(dag_node)}")

            if isinstance(dag_node, ClassMethodNode) and dag_node.is_class_method_call:
                actor_handle = dag_node._get_actor_handle()
                if actor_handle is None:
                    raise ValueError(
                        "Compiled DAGs can only bind methods to an actor "
                        "that is already created with Actor.remote()"
                    )

                if actor_handle not in self.actor_to_gpu_ids:
                    self.actor_to_gpu_ids[actor_handle] = CompiledDAG._get_gpu_ids(
                        actor_handle
                    )

                if isinstance(dag_node.type_hint, AutoTransportType):
                    auto_transport_tasks.add(task)

                # Collect actors for NCCL P2P methods.
                if dag_node.type_hint.requires_nccl():
                    nccl_actors_p2p.add(actor_handle)
                    custom_communicator = dag_node.type_hint.get_custom_communicator()
                    mixed_nccl_group_error_message = (
                        "Compiled Graphs do not support mixed usage of "
                        "type hints of default NCCL group "
                        '(i.e., TorchTensor(transport="nccl"))'
                        "and custom NCCL group "
                        "(i.e., TorchTensor(transport=nccl_group)). "
                        "Please check all the TorchTensor type hints and "
                        "make sure only one type of NCCL transport is specified."
                    )
                    if custom_communicator is None:
                        if self._custom_communicator_p2p is not None:
                            raise ValueError(mixed_nccl_group_error_message)
                        self._use_default_nccl_group = True
                    else:
                        if self._use_default_nccl_group:
                            raise ValueError(mixed_nccl_group_error_message)
                        if self._custom_communicator_p2p is not None:
                            if self._custom_communicator_p2p != custom_communicator:
                                raise ValueError(
                                    "Compiled Graphs currently only support "
                                    "a single custom NCCL group, but multiple "
                                    "have been specified. Check all the "
                                    "TorchTensor(transport=nccl_group) type hints "
                                    "to make sure only one NCCL group is used."
                                )
                        self._custom_communicator_p2p = custom_communicator

                # Collect NCCL collective operations.
                if isinstance(dag_node, CollectiveOutputNode):
                    collective_ops.add(dag_node.nccl_op)
            elif isinstance(dag_node, InputNode) or isinstance(
                dag_node, InputAttributeNode
            ):
                if isinstance(dag_node.type_hint, AutoTransportType):
                    # Currently driver on GPU is not supported, so we always
                    # use shared memory to transfer tensors.
                    dag_node.type_hint = TorchTensorType()

            if type(dag_node.type_hint) is ChannelOutputType:
                # No type hint specified by the user. Replace
                # with the default type hint for this DAG.
                dag_node.type_hint = self._default_type_hint

            for _, val in task.kwargs.items():
                if isinstance(val, DAGNode):
                    raise ValueError(
                        "Compiled DAG currently does not support binding to "
                        "other DAG nodes as kwargs"
                    )

            for _, arg in enumerate(task.args):
                if not isinstance(arg, DAGNode):
                    continue
                upstream_node_idx = self.dag_node_to_idx[arg]
                upstream_task = self.idx_to_task[upstream_node_idx]
                downstream_actor_handle = None
                if (
                    isinstance(dag_node, ClassMethodNode)
                    and dag_node.is_class_method_call
                ):
                    downstream_actor_handle = dag_node._get_actor_handle()

                # Add upstream node as the argument nodes of this task, whose
                # type hints may be updated when resolved lazily.
                task.arg_nodes.append(upstream_task.dag_node)

                if isinstance(upstream_task.dag_node, InputAttributeNode):
                    # Record all of the keys used to index the InputNode.
                    # During execution, we will check that the user provides
                    # the same args and kwargs.
                    if isinstance(upstream_task.dag_node.key, int):
                        input_positional_args.add(upstream_task.dag_node.key)
                    elif isinstance(upstream_task.dag_node.key, str):
                        input_kwargs.add(upstream_task.dag_node.key)
                    else:
                        raise ValueError(
                            "InputNode() can only be indexed using int "
                            "for positional args or str for kwargs."
                        )

                    if direct_input is not None and direct_input:
                        raise ValueError(
                            "All tasks must either use InputNode() "
                            "directly, or they must index to specific args or "
                            "kwargs."
                        )
                    direct_input = False

                    # If the upstream node is an InputAttributeNode, treat the
                    # DAG's input node as the actual upstream node
                    upstream_task = self.idx_to_task[self.input_task_idx]

                elif isinstance(upstream_task.dag_node, InputNode):
                    if direct_input is not None and not direct_input:
                        raise ValueError(
                            "All tasks must either use InputNode() directly, "
                            "or they must index to specific args or kwargs."
                        )
                    direct_input = True

                upstream_task.downstream_task_idxs[task_idx] = downstream_actor_handle

                if upstream_task.dag_node.type_hint.requires_nccl():
                    # Add all readers to the NCCL actors of P2P.
                    nccl_actors_p2p.add(downstream_actor_handle)

        # Check that all specified input attributes, e.g., InputNode()["x"],
        # are used in the DAG.
        _check_unused_dag_input_attributes(output_node, input_attributes)

        # Collect all leaf nodes.
        leaf_nodes: List[DAGNode] = []
        for idx, task in self.idx_to_task.items():
            if not isinstance(task.dag_node, ClassMethodNode):
                continue
            if (
                len(task.downstream_task_idxs) == 0
                and not task.dag_node.is_cgraph_output_node
            ):
                leaf_nodes.append(task.dag_node)
        # Leaf nodes are not allowed because the exception thrown by the leaf
        # node will not be propagated to the driver.
        if len(leaf_nodes) != 0:
            raise ValueError(
                "Compiled DAG doesn't support leaf nodes, i.e., nodes that don't have "
                "downstream nodes and are not output nodes. There are "
                f"{len(leaf_nodes)} leaf nodes in the DAG. Please add the outputs of "
                f"{[leaf_node.get_method_name() for leaf_node in leaf_nodes]} to the "
                f"the MultiOutputNode."
            )

        type_hint_resolver = TypeHintResolver(self.actor_to_gpu_ids)
        # Resolve AutoChannelType type hints and track the actors that use NCCL.
        # This is needed so that the NCCL group can be initialized for these
        # actors that use NCCL.
        for task in auto_transport_tasks:
            writer = task.dag_node._get_actor_handle()
            readers = task.downstream_task_idxs.values()
            writer_and_node = (writer, self._get_node_id(writer))
            reader_and_node_list = [
                (reader, self._get_node_id(reader)) for reader in readers
            ]
            # Update the type hint to the resolved one. This is needed because
            # the resolved type hint's `register_custom_serializer` will be called
            # in preparation for channel I/O.
            task.dag_node.type_hint = type_hint_resolver.resolve(
                task.dag_node.type_hint,
                writer_and_node,
                reader_and_node_list,
            )
            if task.dag_node.type_hint.requires_nccl():
                nccl_actors_p2p.add(writer)
                nccl_actors_p2p.update(readers)

        nccl_actors_p2p = list(nccl_actors_p2p)
        assert None not in nccl_actors_p2p

        # Initialize and cache a NCCL group for each custom NCCL group. All the
        # custom NCCL groups are initialized before the default NCCL groups.
        custom_communicator_to_id: Dict[Communicator, str] = {}
        # Initialize and cache a NCCL group for each set of actors. A set of actors
        # can perform P2P send/recv and collective operations. If there are multiple
        # custom NCCL groups for a set of actors, only one is cached.
        actors_to_communicator_id: Dict[FrozenSet["ray.actor.ActorHandle"], str] = {}

        # If a custom NCCL group is specified for P2P actors, initialize and cache
        # the NCCL group ID.
        if nccl_actors_p2p and self._custom_communicator_p2p:
            if not set(nccl_actors_p2p).issubset(
                set(self._custom_communicator_p2p.get_actor_handles())
            ):
                raise ValueError(
                    "Expected P2P actor handles to be a subset of the custom NCCL group"
                )
            self._communicator_id_p2p = _init_communicator(
                nccl_actors_p2p,
                self._custom_communicator_p2p,
                self._overlap_gpu_communication,
            )
            custom_communicator_to_id[
                self._custom_communicator_p2p
            ] = self._communicator_id_p2p
            actors = frozenset(nccl_actors_p2p)
            actors_to_communicator_id[actors] = self._communicator_id_p2p

        # If a custom communicator is specified for collective actors, initialize and
        # cache the communicator ID.
        for collective_op in collective_ops:
            type_hint = collective_op.type_hint
            custom_communicator = type_hint.get_custom_communicator()
            if custom_communicator:
                communicator_id = collective_op.init_communicator(
                    custom_communicator_to_id.get(custom_communicator, None),
                    self._overlap_gpu_communication,
                )
                custom_communicator_to_id[custom_communicator] = communicator_id
                actors = frozenset(collective_op.actor_handles)
                if actors not in actors_to_communicator_id:
                    actors_to_communicator_id[actors] = communicator_id

        # If a NCCL group for P2P actors is not initialized, initialize and cache
        # the NCCL group ID.
        if nccl_actors_p2p and self._communicator_id_p2p is None:
            actors = frozenset(nccl_actors_p2p)
            if actors in actors_to_communicator_id:
                self._communicator_id_p2p = actors_to_communicator_id[actors]
            else:
                self._communicator_id_p2p = _init_communicator(
                    nccl_actors_p2p,
                    self._custom_communicator_p2p,
                    self._overlap_gpu_communication,
                )
                actors_to_communicator_id[actors] = self._communicator_id_p2p

        # If a NCCL group for collective actors is not initialized, initialize and
        # cache the NCCL group ID.
        for collective_op in collective_ops:
            if collective_op.type_hint.communicator_id is None:
                actors = frozenset(collective_op.actor_handles)
                communicator_id = collective_op.init_communicator(
                    actors_to_communicator_id.get(actors, None),
                    self._overlap_gpu_communication,
                )
                if actors not in actors_to_communicator_id:
                    actors_to_communicator_id[actors] = communicator_id

        # Store all the NCCL group IDs for P2P send/recv and collective operations.
        self._communicator_ids = set(actors_to_communicator_id.values()).union(
            set(custom_communicator_to_id.values())
        )

        if direct_input:
            self._input_num_positional_args = 1
        elif not input_positional_args:
            self._input_num_positional_args = 0
        else:
            self._input_num_positional_args = max(input_positional_args) + 1
        self._input_kwargs = tuple(input_kwargs)

    @staticmethod
    def _get_gpu_ids(actor_handle: "ray.actor.ActorHandle") -> List[str]:
        """
        Get the GPU IDs of an actor handle.
        """
        accelerator_ids = ray.get(
            actor_handle.__ray_call__.remote(
                lambda self: ray.get_runtime_context().get_accelerator_ids()
            )
        )
        return accelerator_ids.get("GPU", [])

    def _get_node_id(self, actor_handle: Optional["ray.actor.ActorHandle"]) -> str:
        """
        Get the node ID of an actor handle and cache it.

        Args:
            actor_handle: The actor handle, or None if the actor handle is the
                driver.
        Returns:
            The node ID of the actor handle or driver.
        """
        if actor_handle in self.actor_to_node_id:
            return self.actor_to_node_id[actor_handle]
        node_id = None
        if actor_handle == self._proxy_actor or actor_handle is None:
            node_id = ray.get_runtime_context().get_node_id()
        else:
            node_id = ray.get(
                actor_handle.__ray_call__.remote(
                    lambda self: ray.get_runtime_context().get_node_id()
                )
            )
        self.actor_to_node_id[actor_handle] = node_id
        return node_id

    def _get_or_compile(
        self,
    ) -> None:
        """Compile an execution path. This allocates channels for adjacent
        tasks to send/receive values. An infinite task is submitted to each
        actor in the DAG that repeatedly receives from input channel(s) and
        sends to output channel(s).

        This function is idempotent and will cache the previously allocated
        channels. After calling this function, _dag_submitter and
        _dag_output_fetcher will be set and can be used to invoke and fetch
        outputs for the DAG.
        """
        from ray.dag import (
            DAGNode,
            InputNode,
            InputAttributeNode,
            MultiOutputNode,
            ClassMethodNode,
        )

        if self.input_task_idx is None:
            self._preprocess()
        assert self.input_task_idx is not None

        if self._dag_submitter is not None:
            assert self._dag_output_fetcher is not None
            return

        frontier = [self.input_task_idx]
        visited = set()
        # Create output buffers. This loop does a breadth-first search through the DAG.
        while frontier:
            cur_idx = frontier.pop(0)
            if cur_idx in visited:
                continue
            visited.add(cur_idx)

            task = self.idx_to_task[cur_idx]
            type_hint = task.dag_node.type_hint
            if type_hint.requires_nccl():
                type_hint.set_communicator_id(self._communicator_id_p2p)

            if (
                isinstance(task.dag_node, ClassMethodNode)
                and task.dag_node.is_class_method_call
            ):
                # Create output buffers for the actor method.
                assert len(task.output_channels) == 0
                # `output_to_readers` stores the reader tasks for each output of
                # the current node. If the current node returns one output, the
                # readers are the downstream nodes of the current node. If the
                # current node returns multiple outputs, the readers of each
                # output are the downstream nodes of the ClassMethodNode that
                # is a class method output.
                output_to_readers: Dict[CompiledTask, List[CompiledTask]] = defaultdict(
                    list
                )
                for idx in task.downstream_task_idxs:
                    downstream_task = self.idx_to_task[idx]
                    downstream_node = downstream_task.dag_node
                    if (
                        isinstance(downstream_node, ClassMethodNode)
                        and downstream_node.is_class_method_output
                    ):
                        output_to_readers[downstream_task] = [
                            self.idx_to_task[idx]
                            for idx in downstream_task.downstream_task_idxs
                        ]
                    else:
                        if task not in output_to_readers:
                            output_to_readers[task] = []
                        output_to_readers[task].append(downstream_task)
                fn = task.dag_node._get_remote_method("__ray_call__")
                for output, readers in output_to_readers.items():
                    reader_and_node_list: List[Tuple["ray.actor.ActorHandle", str]] = []
                    # Use reader_handles_set to deduplicate readers on the
                    # same actor, because with CachedChannel each actor will
                    # only read from the upstream channel once.
                    reader_handles_set = set()
                    read_by_multi_output_node = False
                    for reader in readers:
                        if isinstance(reader.dag_node, MultiOutputNode):
                            read_by_multi_output_node = True
                            # inserting at 0 to make sure driver is first reader as
                            # expected by CompositeChannel read
                            reader_and_node_list.insert(
                                0,
                                (
                                    self._proxy_actor,
                                    self._get_node_id(self._proxy_actor),
                                ),
                            )
                        else:
                            reader_handle = reader.dag_node._get_actor_handle()
                            if reader_handle not in reader_handles_set:
                                reader_handle = reader.dag_node._get_actor_handle()
                                reader_and_node_list.append(
                                    (reader_handle, self._get_node_id(reader_handle))
                                )
                                reader_handles_set.add(reader_handle)

                    # if driver is an actual actor, gets driver actor id
                    driver_actor_id = (
                        ray.get_runtime_context().get_actor_id()
                        if read_by_multi_output_node
                        else None
                    )
                    # Create an output channel for each output of the current node.
                    output_channel = ray.get(
                        fn.remote(
                            do_allocate_channel,
                            reader_and_node_list,
                            type_hint,
                            driver_actor_id,
                        )
                    )
                    output_idx = None
                    downstream_node = output.dag_node
                    if (
                        isinstance(downstream_node, ClassMethodNode)
                        and downstream_node.is_class_method_output
                    ):
                        output_idx = downstream_node.output_idx
                    task.output_channels.append(output_channel)
                    task.output_idxs.append(output_idx)
                    task.output_node_idxs.append(self.dag_node_to_idx[downstream_node])
                actor_handle = task.dag_node._get_actor_handle()
                assert actor_handle is not None
                self.actor_refs.add(actor_handle)
                self.actor_to_tasks[actor_handle].append(task)
            elif (
                isinstance(task.dag_node, ClassMethodNode)
                and task.dag_node.is_class_method_output
            ):
                task_node = task.dag_node
                upstream_node = task_node.class_method_call
                assert upstream_node
                upstream_task = self.idx_to_task[self.dag_node_to_idx[upstream_node]]
                for i in range(len(upstream_task.output_channels)):
                    if upstream_task.output_idxs[i] == task_node.output_idx:
                        task.output_channels.append(upstream_task.output_channels[i])
                        task.output_idxs.append(upstream_task.output_idxs[i])
                assert len(task.output_channels) == 1
            elif isinstance(task.dag_node, InputNode):
                # A dictionary that maps an InputNode or InputAttributeNode to its
                # readers and the node on which the reader is running. Use `set` to
                # deduplicate readers on the same actor because with CachedChannel
                # each actor will only read from the shared memory once.
                input_node_to_reader_and_node_set: Dict[
                    Union[InputNode, InputAttributeNode],
                    Set[Tuple["ray.actor.ActorHandle", str]],
                ] = defaultdict(set)

                for idx in task.downstream_task_idxs:
                    reader_task = self.idx_to_task[idx]
                    assert isinstance(reader_task.dag_node, ClassMethodNode)
                    reader_handle = reader_task.dag_node._get_actor_handle()
                    reader_node_id = self._get_node_id(reader_handle)
                    for arg in reader_task.args:
                        if isinstance(arg, InputAttributeNode) or isinstance(
                            arg, InputNode
                        ):
                            input_node_to_reader_and_node_set[arg].add(
                                (reader_handle, reader_node_id)
                            )

                # A single channel is responsible for sending the same data to
                # corresponding consumers. Therefore, we create a channel for
                # each InputAttributeNode, or a single channel for the entire
                # input data if there are no InputAttributeNodes.
                task.output_channels = []
                for input_dag_node in input_node_to_reader_and_node_set:
                    reader_and_node_list = list(
                        input_node_to_reader_and_node_set[input_dag_node]
                    )

                    output_channel = do_allocate_channel(
                        self,
                        reader_and_node_list,
                        input_dag_node.type_hint,
                        None,
                    )
                    task.output_channels.append(output_channel)
                    task.output_idxs.append(
                        None
                        if isinstance(input_dag_node, InputNode)
                        else input_dag_node.key
                    )

                    # Update the InputAttributeNode's `output_channels`, which is
                    # used to determine whether to create a CachedChannel.
                    if isinstance(input_dag_node, InputAttributeNode):
                        input_attr_idx = self.dag_node_to_idx[input_dag_node]
                        input_attr_task = self.idx_to_task[input_attr_idx]
                        input_attr_task.output_channels.append(output_channel)
                        assert len(input_attr_task.output_channels) == 1
            else:
                assert isinstance(task.dag_node, InputAttributeNode) or isinstance(
                    task.dag_node, MultiOutputNode
                )

            for idx in task.downstream_task_idxs:
                frontier.append(idx)

        # Validate input channels for tasks that have not been visited
        for node_idx, task in self.idx_to_task.items():
            if (
                node_idx == self.input_task_idx
                or node_idx == self.output_task_idx
                or isinstance(task.dag_node, InputAttributeNode)
            ):
                continue
            if node_idx not in visited:
                has_at_least_one_channel_input = False
                for arg in task.args:
                    if isinstance(arg, DAGNode):
                        has_at_least_one_channel_input = True
                if not has_at_least_one_channel_input:
                    raise ValueError(
                        "Compiled DAGs require each task to take a ray.dag.InputNode "
                        "or at least one other DAGNode as an input. "
                        "Invalid task node:\n"
                        f"{task.dag_node}\n"
                        "Please bind the task to proper DAG nodes."
                    )

        from ray.dag.constants import RAY_CGRAPH_ENABLE_DETECT_DEADLOCK

        if RAY_CGRAPH_ENABLE_DETECT_DEADLOCK and self._detect_deadlock():
            raise ValueError(
                "This DAG cannot be compiled because it will deadlock on NCCL "
                "calls. If you believe this is a false positive, please disable "
                "the graph verification by setting the environment variable "
                "RAY_CGRAPH_ENABLE_DETECT_DEADLOCK to 0 and file an issue at "
                "https://github.com/ray-project/ray/issues/new/."
            )

        input_task = self.idx_to_task[self.input_task_idx]
        self.dag_input_channels = input_task.output_channels
        assert self.dag_input_channels is not None

        # Create executable tasks for each actor
        for actor_handle, tasks in self.actor_to_tasks.items():
            # Dict from arg to the set of tasks that consume it.
            arg_to_consumers: Dict[DAGNode, Set[CompiledTask]] = defaultdict(set)

            # Step 1: populate `arg_to_consumers` and perform some validation.
            for task in tasks:
                has_at_least_one_channel_input = False
                for arg in task.args:
                    if isinstance(arg, DAGNode):
                        has_at_least_one_channel_input = True
                        arg_to_consumers[arg].add(task)
                        arg_idx = self.dag_node_to_idx[arg]
                        upstream_task = self.idx_to_task[arg_idx]
                        assert len(upstream_task.output_channels) == 1
                        arg_channel = upstream_task.output_channels[0]
                        assert arg_channel is not None
                # TODO: Support no-input DAGs (use an empty object to signal).
                if not has_at_least_one_channel_input:
                    raise ValueError(
                        "Compiled DAGs require each task to take a "
                        "ray.dag.InputNode or at least one other DAGNode as an "
                        "input"
                    )

            # Step 2: create cached channels if needed

            # Dict from original channel to the channel to be used in execution.
            # The value of this dict is either the original channel or a newly
            # created CachedChannel (if the original channel is read more than once).
            for arg, consumers in arg_to_consumers.items():
                arg_idx = self.dag_node_to_idx[arg]
                upstream_task = self.idx_to_task[arg_idx]
                assert len(upstream_task.output_channels) == 1
                arg_channel = upstream_task.output_channels[0]
                assert arg_channel is not None
                if len(consumers) > 1:
                    self._channel_dict[arg_channel] = CachedChannel(
                        len(consumers),
                        arg_channel,
                    )
                else:
                    self._channel_dict[arg_channel] = arg_channel

            # Step 3: create executable tasks for the actor
            executable_tasks: List[ExecutableTask] = []
            for task in tasks:
                resolved_args: List[Any] = []
                for arg in task.args:
                    if isinstance(arg, DAGNode):
                        arg_idx = self.dag_node_to_idx[arg]
                        upstream_task = self.idx_to_task[arg_idx]
                        assert len(upstream_task.output_channels) == 1
                        arg_channel = upstream_task.output_channels[0]
                        assert arg_channel is not None
                        arg_channel = self._channel_dict[arg_channel]
                        resolved_args.append(arg_channel)
                    else:
                        # Constant arg
                        resolved_args.append(arg)
                executable_task = ExecutableTask(
                    task,
                    resolved_args,
                    task.kwargs,
                )
                executable_tasks.append(executable_task)
            # Sort executable tasks based on their bind index, i.e., submission order
            # so that they will be executed in that order.
            executable_tasks.sort(
                # If the bind index is the same, there are P2P send/recv tasks.
                # The order is determined as follows:
                # 1. P2P recv tasks.
                # 2. Non-P2P tasks.
                # 3. P2P send tasks.
                key=lambda task: (
                    task.bind_index,
                    not task.requires_nccl_read,
                    task.requires_nccl_write,
                )
            )
            self.actor_to_executable_tasks[actor_handle] = executable_tasks

        from ray.dag.constants import RAY_CGRAPH_ENABLE_PROFILING

        if RAY_CGRAPH_ENABLE_PROFILING:
            exec_task_func = do_profile_tasks
        else:
            exec_task_func = do_exec_tasks

        # Build an execution schedule for each actor
        self.actor_to_execution_schedule = self._build_execution_schedule()
        for actor_handle, executable_tasks in self.actor_to_executable_tasks.items():
            self.worker_task_refs[actor_handle] = actor_handle.__ray_call__.options(
                concurrency_group="_ray_system"
            ).remote(
                exec_task_func,
                executable_tasks,
                self.actor_to_execution_schedule[actor_handle],
                self._overlap_gpu_communication,
            )

        assert self.output_task_idx is not None
        self.dag_output_channels = []
        for output in self.idx_to_task[self.output_task_idx].args:
            assert isinstance(output, DAGNode)
            output_idx = self.dag_node_to_idx[output]
            task = self.idx_to_task[output_idx]
            assert len(task.output_channels) == 1
            self.dag_output_channels.append(task.output_channels[0])

        # Register custom serializers for input, input attribute, and output nodes.
        self._register_input_output_custom_serializer()

        assert self.dag_input_channels
        assert self.dag_output_channels
        assert [
            output_channel is not None for output_channel in self.dag_output_channels
        ]
        # If no MultiOutputNode was specified during the DAG creation, there is only
        # one output. Return a single output channel instead of a list of
        # channels.
        if not self._returns_list:
            assert len(self.dag_output_channels) == 1

        # Driver should ray.put on input, ray.get/release on output
        self._monitor = self._monitor_failures()
        input_task = self.idx_to_task[self.input_task_idx]
        if self._enable_asyncio:
            self._dag_submitter = AwaitableBackgroundWriter(
                self.dag_input_channels,
                input_task.output_idxs,
                is_input=True,
            )
            self._dag_output_fetcher = AwaitableBackgroundReader(
                self.dag_output_channels,
                self._fut_queue,
            )
        else:
            self._dag_submitter = SynchronousWriter(
                self.dag_input_channels, input_task.output_idxs, is_input=True
            )
            self._dag_output_fetcher = SynchronousReader(self.dag_output_channels)

        self._dag_submitter.start()
        self._dag_output_fetcher.start()

    def _generate_dag_operation_graph_node(
        self,
    ) -> Dict["ray.actor.ActorHandle", List[_DAGOperationGraphNode]]:
        """
        Generate a _DAGOperationGraphNode for each DAG node.

        Returns:
            A dictionary that maps an actor handle to a list of
            _DAGOperationGraphNode. For the same actor, the index of the
            list corresponds to the index of the ExecutableTask in
            the list of `executable_tasks` in `actor_to_executable_tasks`,
            i.e. `exec_task_idx`.

            Example:
            {
                actor1: [
                    # exec_task_idx 0
                    # exec_task_idx 1
                ]
            }
        """

        assert self.idx_to_task
        assert self.actor_to_executable_tasks

        actor_to_op_nodes: Dict[
            "ray.actor.ActorHandle", List[_DAGOperationGraphNode]
        ] = defaultdict(list)

        for actor_handle, executable_tasks in self.actor_to_executable_tasks.items():
            for exec_task_idx, exec_task in enumerate(executable_tasks):
                task_idx = exec_task.task_idx
                dag_node = self.idx_to_task[task_idx].dag_node
                method_name = exec_task.method_name
                actor_handle = dag_node._get_actor_handle()
                nccl_op_type = dag_node.nccl_op_type

                compute_node = _DAGOperationGraphNode(
                    _DAGNodeOperation(exec_task_idx, method_name),
                    task_idx,
                    actor_handle,
                    nccl_op_type,
                    exec_task.nccl_op,
                )

                actor_to_op_nodes[actor_handle].append(compute_node)

        return actor_to_op_nodes

    def _build_execution_schedule(
        self,
    ) -> Dict["ray.actor.ActorHandle", List[_DAGNodeOperation]]:
        """
        Generate an execution schedule for each actor. The schedule is a list of
        _DAGNodeOperation.

        Step 1: Generate a DAG node operation graph. Refer to the functions
        `_generate_dag_operation_graph_node` and `_build_dag_node_operation_graph`
        for more details.

        Step 2: Topological sort

        It is possible to have multiple _DAGOperationGraphNodes with zero in-degree.
        Refer to the function `_select_next_nodes` for the logic of selecting nodes.

        Then, put the selected nodes into the corresponding actors' schedules.

        The schedule should be intuitive to users, meaning that the execution should
        perform operations in ascending order of `bind_index` as much as possible.

        [Example]:

        See `test_execution_schedule` for more examples.

        Returns:
            actor_to_execution_schedule: A dictionary that maps an actor handle to
                the execution schedule which is a list of operations to be executed.
        """
        # Step 1: Build a graph of _DAGOperationGraphNode
        actor_to_operation_nodes = self._generate_dag_operation_graph_node()
        graph = _build_dag_node_operation_graph(
            self.idx_to_task, actor_to_operation_nodes
        )
        # Step 2: Generate an execution schedule for each actor using topological sort
        actor_to_execution_schedule = _generate_actor_to_execution_schedule(graph)

        # Step 3: Overlap GPU communication for the execution schedule if configured
        actor_to_overlapped_schedule = None
        if self._overlap_gpu_communication:
            actor_to_overlapped_schedule = _generate_overlapped_execution_schedule(
                actor_to_execution_schedule
            )

        if RAY_CGRAPH_VISUALIZE_SCHEDULE:
            _visualize_execution_schedule(
                actor_to_execution_schedule, actor_to_overlapped_schedule, graph
            )

        if actor_to_overlapped_schedule is not None:
            return _extract_execution_schedule(actor_to_overlapped_schedule)
        else:
            return _extract_execution_schedule(actor_to_execution_schedule)

    def _detect_deadlock(self) -> bool:
        """
        TODO (kevin85421): Avoid false negatives.

        Currently, a compiled graph may deadlock if there are NCCL channels, and the
        readers have control dependencies on the same actor. For example:

        actor1.a ---> actor2.f1
                 |
                 ---> actor2.f2

        The control dependency between `actor2.f1` and `actor2.f2` is that `f1` should
        run before `f2`. If `actor1.a` writes to `actor2.f2` before `actor2.f1`, a
        deadlock will occur.

        Currently, the execution schedule is not granular enough to detect this
        deadlock.

        Returns:
            True if a deadlock is detected; otherwise, False.
        """
        logger.warning("Deadlock detection has not been implemented yet.")
        return False

    def _monitor_failures(self):
        outer = weakref.proxy(self)

        class Monitor(threading.Thread):
            def __init__(self):
                super().__init__(daemon=True)
                self.name = "CompiledGraphMonitorThread"
                # Lock to make sure that we only perform teardown for this DAG
                # once.
                self._in_teardown_lock = threading.Lock()
                self._teardown_done = False

            def wait_teardown(self, kill_actors: bool = False):
                from ray.dag import DAGContext

                ctx = DAGContext.get_current()
                teardown_timeout = ctx.teardown_timeout
                for actor, ref in outer.worker_task_refs.items():
                    timeout = False
                    try:
                        ray.get(ref, timeout=teardown_timeout)
                    except ray.exceptions.GetTimeoutError:
                        msg = (
                            f"Compiled DAG actor {actor} is still running "
                            f"{teardown_timeout}s after teardown()."
                        )
                        if kill_actors:
                            msg += (
                                " Force-killing actor. "
                                "Increase RAY_CGRAPH_teardown_timeout if you want "
                                "teardown to wait longer."
                            )
                            ray.kill(actor)
                        else:
                            msg += (
                                " Teardown may hang. "
                                "Call teardown with kill_actors=True if force kill "
                                "is desired."
                            )

                        logger.warning(msg)
                        timeout = True
                    except Exception:
                        # We just want to check that the task has finished so
                        # we don't care if the actor task ended in an
                        # exception.
                        pass

                    if not timeout:
                        continue

                    try:
                        ray.get(ref)
                    except Exception:
                        pass

            def teardown(self, kill_actors: bool = False):
                with self._in_teardown_lock:
                    if self._teardown_done:
                        return

                    logger.info("Tearing down compiled DAG")
                    outer._dag_submitter.close()
                    outer._dag_output_fetcher.close()

                    for actor in outer.actor_refs:
                        logger.info(f"Cancelling compiled worker on actor: {actor}")
                    # Cancel all actor loops in parallel.
                    cancel_refs = [
                        actor.__ray_call__.remote(do_cancel_executable_tasks, tasks)
                        for actor, tasks in outer.actor_to_executable_tasks.items()
                    ]
                    for cancel_ref in cancel_refs:
                        try:
                            ray.get(cancel_ref, timeout=30)
                        except RayChannelError:
                            # Channel error happens when a channel is closed
                            # or timed out. In this case, do not log.
                            pass
                        except Exception:
                            logger.exception("Error cancelling worker task")
                            pass

                    for communicator_id in outer._communicator_ids:
                        _destroy_communicator(communicator_id)

                    logger.info("Waiting for worker tasks to exit")
                    self.wait_teardown(kill_actors=kill_actors)
                    logger.info("Teardown complete")
                    self._teardown_done = True

            def run(self):
                try:
                    ray.get(list(outer.worker_task_refs.values()))
                except KeyboardInterrupt:
                    logger.info(
                        "Received KeyboardInterrupt, tearing down with kill_actors=True"
                    )
                    self.teardown(kill_actors=True)
                except Exception as e:
                    logger.debug(f"Handling exception from worker tasks: {e}")
                    self.teardown()

        monitor = Monitor()
        monitor.start()
        return monitor

    def _raise_if_too_many_inflight_executions(self):
        num_inflight_executions = (
            self._execution_index - self._max_finished_execution_index
        ) + len(self._result_buffer)
        if num_inflight_executions >= self._max_inflight_executions:
            raise ray.exceptions.RayCgraphCapacityExceeded(
                "The compiled graph can't have more than "
                f"{self._max_inflight_executions} in-flight executions, and you "
                f"currently have {num_inflight_executions} in-flight executions. "
                "Retrieve an output using ray.get before submitting more requests or "
                "increase `_max_inflight_executions`. "
                "`dag.experimental_compile(_max_inflight_executions=...)`"
            )

    def _has_execution_results(
        self,
        execution_index: int,
    ) -> bool:
        """Check whether there are results corresponding to the given execution
        index stored in self._result_buffer. This helps avoid fetching and
        caching results again.

        Args:
            execution_index: The execution index corresponding to the result.

        Returns:
            Whether the result for the given index has been fetched and cached.
        """
        return execution_index in self._result_buffer

    def _cache_execution_results(
        self,
        execution_index: int,
        result: Any,
    ):
        """Cache execution results in self._result_buffer. Results are converted
        to dictionary format to allow efficient element removal and calculation of
        the buffer size. This can only be called once per execution index.

        Args:
            execution_index: The execution index corresponding to the result.
            result: The results from all channels to be cached.
        """
        if not self._has_execution_results(execution_index):
            for chan_idx, res in enumerate(result):
                # avoid caching for any CompiledDAGRef that has already been destructed.
                if not (
                    execution_index in self._destructed_ref_idxs
                    and chan_idx in self._destructed_ref_idxs[execution_index]
                ):
                    self._result_buffer[execution_index][chan_idx] = res

    def _get_execution_results(
        self, execution_index: int, channel_index: Optional[int]
    ) -> List[Any]:
        """Retrieve execution results from self._result_buffer and return the result.
        Results are converted back to original list format ordered by output channel
        index.

        Args:
            execution_index: The execution index to retrieve results from.
            channel_index: The index of the output channel corresponding to the result.
                Channel indexing is consistent with the order of
                self.dag_output_channels. None means that the result wraps outputs from
                all output channels.

        Returns:
            The execution result corresponding to the given execution index and channel
            index.
        """
        # Although CompiledDAGRef and CompiledDAGFuture guarantee that the same
        # execution index and channel index combination will not be requested multiple
        # times and therefore self._result_buffer will always have execution_index as
        # a key, we still do a sanity check to avoid misuses.
        assert execution_index in self._result_buffer

        if channel_index is None:
            # Convert results stored in self._result_buffer back to original
            # list representation
            result = [
                kv[1]
                for kv in sorted(
                    self._result_buffer.pop(execution_index).items(),
                    key=lambda kv: kv[0],
                )
            ]
        else:
            result = [self._result_buffer[execution_index].pop(channel_index)]
            if len(self._result_buffer[execution_index]) == 0:
                del self._result_buffer[execution_index]
        return result

    def _next_execution_can_be_released(self) -> bool:
        """
        Check if the next buffers for the next execution which will be completed
        can be released. The next execution can be released if the next
        execution index is in _destructed_ref_idxs and the number of destructed
        channel indices is equal to the number of output channels.
        """
        return (
            self._max_finished_execution_index + 1 in self._destructed_ref_idxs
            and len(self._destructed_ref_idxs[self._max_finished_execution_index + 1])
            == len(self.dag_output_channels)
        )

    def _try_release_buffers(self):
        """
        This will try to repeatedly release channel buffers as long as
        max_finished_execution_index + 1 is in the set of destructed indices.
        We should be checking to release buffers any time we are incrementing
        or checking the max_finished_execution_index or the _destructed_ref_idxs.
        """
        timeout = self._get_timeout
        while self._next_execution_can_be_released():
            start_time = time.monotonic()
            try:
                self._dag_output_fetcher.release_channel_buffers(timeout)
            except RayChannelTimeoutError as e:
                raise RayChannelTimeoutError(
                    "Releasing native buffers corresponding to a stale CompiledDAGRef "
                    "is taking a long time. If this is expected, increase "
                    f"RAY_CGRAPH_get_timeout which is currently {self._get_timeout} "
                    "seconds. Otherwise, this may indicate that the execution "
                    "is hanging."
                ) from e

            self._max_finished_execution_index += 1

            if timeout != -1:
                timeout -= time.monotonic() - start_time
                timeout = max(timeout, 0)

    def _execute_until(
        self,
        execution_index: int,
        channel_index: Optional[int] = None,
        timeout: Optional[float] = None,
    ):
        """Repeatedly execute this DAG until the given execution index and
        buffer results for all CompiledDagRef's.
        If the DAG has already been executed up to the given index, it will do nothing.

        Note: If this comes across execution indices for which the corresponding
        CompiledDAGRef's have been destructed, it will release the buffer and not
        cache the result.

        Args:
            execution_index: The execution index to execute until.
            channel_index: The index of the output channel to get the result from.
                Channel indexing is consistent with the order of
                self.dag_output_channels. None means wrapping results from all output
                channels into a single list.
            timeout: The maximum time in seconds to wait for the execution.
                None means using default timeout (DAGContext.get_timeout),
                0 means immediate timeout (immediate success or timeout without
                blocking), -1 means infinite timeout (block indefinitely).

        TODO(rui): catch the case that user holds onto the CompiledDAGRefs
        """
        if timeout is None:
            timeout = self._get_timeout
        while self._max_finished_execution_index < execution_index:
            start_time = time.monotonic()

            # Fetch results from each output channel up to execution_index and cache
            # them separately to enable individual retrieval
            # If a CompiledDagRef for a specific execution index has been destructed,
            # release the channel buffers for that execution index instead of caching
            try:
                if self._next_execution_can_be_released():
                    self._dag_output_fetcher.release_channel_buffers(timeout)
                else:
                    result = self._dag_output_fetcher.read(timeout)
                    self._cache_execution_results(
                        self._max_finished_execution_index + 1,
                        result,
                    )
            except RayChannelTimeoutError as e:
                raise RayChannelTimeoutError(
                    "If the execution is expected to take a long time, increase "
                    f"RAY_CGRAPH_get_timeout which is currently {self._get_timeout} "
                    "seconds. Otherwise, this may indicate that the execution is "
                    "hanging."
                ) from e

            self._max_finished_execution_index += 1

            if timeout != -1:
                timeout -= time.monotonic() - start_time
                timeout = max(timeout, 0)

    def execute(
        self,
        *args,
        **kwargs,
    ) -> Union[CompiledDAGRef, List[CompiledDAGRef]]:
        """Execute this DAG using the compiled execution path.

        Args:
            args: Args to the InputNode.
            kwargs: Kwargs to the InputNode

        Returns:
            A list of Channels that can be used to read the DAG result.

        Raises:
            RayChannelTimeoutError: If the execution does not complete within
                self._submit_timeout seconds.

        NOTE: Not thread-safe due to _execution_index etc.
        """
        if self._enable_asyncio:
            raise ValueError("Use execute_async if enable_asyncio=True")

        self._get_or_compile()

        self._check_inputs(args, kwargs)
        if len(args) == 1 and len(kwargs) == 0:
            # When serializing a tuple, the Ray serializer invokes pickle5, which adds
            # several microseconds of overhead. One common case for Compiled Graphs is
            # passing a single argument (oftentimes of of type `bytes`, which requires
            # no serialization). To avoid imposing this overhead on this common case, we
            # create a fast path for this case that avoids pickle5.
            inp = args[0]
        else:
            inp = CompiledDAGArgs(args=args, kwargs=kwargs)

        # We want to release any buffers we can at this point based on the
        # max_finished_execution_index so that the number of inflight executions
        # is up to date.
        self._try_release_buffers()
        self._raise_if_too_many_inflight_executions()
        try:
            self._dag_submitter.write(inp, self._submit_timeout)
        except RayChannelTimeoutError as e:
            raise RayChannelTimeoutError(
                "If the execution is expected to take a long time, increase "
                f"RAY_CGRAPH_submit_timeout which is currently {self._submit_timeout} "
                "seconds. Otherwise, this may indicate that execution is hanging."
            ) from e

        self._execution_index += 1

        if self._returns_list:
            ref = [
                CompiledDAGRef(self, self._execution_index, channel_index)
                for channel_index in range(len(self.dag_output_channels))
            ]
        else:
            ref = CompiledDAGRef(self, self._execution_index)

        return ref

    def _check_inputs(self, args: Tuple[Any, ...], kwargs: Dict[str, Any]) -> None:
        """
        Helper method to check that the DAG args provided by the user during
        execution are valid according to the defined DAG.
        """
        if len(args) != self._input_num_positional_args:
            raise ValueError(
                "dag.execute() or dag.execute_async() must be "
                f"called with {self._input_num_positional_args} positional args, got "
                f"{len(args)}"
            )

        for kwarg in self._input_kwargs:
            if kwarg not in kwargs:
                raise ValueError(
                    "dag.execute() or dag.execute_async() "
                    f"must be called with kwarg `{kwarg}`"
                )

    async def execute_async(
        self,
        *args,
        **kwargs,
    ) -> Union[CompiledDAGFuture, List[CompiledDAGFuture]]:
        """Execute this DAG using the compiled execution path.

        NOTE: Not thread-safe.

        Args:
            args: Args to the InputNode.
            kwargs: Kwargs to the InputNode.

        Returns:
            A list of Channels that can be used to read the DAG result.
        """
        if not self._enable_asyncio:
            raise ValueError("Use execute if enable_asyncio=False")

        self._get_or_compile()
        self._check_inputs(args, kwargs)
        async with self._dag_submission_lock:
            if len(args) == 1 and len(kwargs) == 0:
                # When serializing a tuple, the Ray serializer invokes pickle5, which
                # adds several microseconds of overhead. One common case for accelerated
                # DAGs is passing a single argument (oftentimes of of type `bytes`,
                # which requires no serialization). To avoid imposing this overhead on
                # this common case, we create a fast path for this case that avoids
                # pickle5.
                inp = args[0]
            else:
                inp = CompiledDAGArgs(args=args, kwargs=kwargs)

            self._raise_if_too_many_inflight_executions()
            await self._dag_submitter.write(inp)
            # Allocate a future that the caller can use to get the result.
            fut = asyncio.Future()
            await self._fut_queue.put(fut)

        self._execution_index += 1

        if self._returns_list:
            fut = [
                CompiledDAGFuture(self, self._execution_index, fut, channel_index)
                for channel_index in range(len(self.dag_output_channels))
            ]
        else:
            fut = CompiledDAGFuture(self, self._execution_index, fut)

        return fut

    def _visualize_ascii(self) -> str:
        """
        Visualize the compiled graph in
        ASCII format with directional markers.

        This function generates an ASCII visualization of a Compiled Graph,
        where each task node is labeled,
        and edges use `<` and `>` markers to show data flow direction.

        This method is called by:
            - `compiled_dag.visualize(format="ascii")`



        High-Level Algorithm:
        - Topological Sorting: Sort nodes topologically to organize
            them into layers based on dependencies.
        - Grid Initialization: Set up a 2D grid canvas with dimensions based
            on the number of layers and the maximum number of nodes per layer.
        - Node Placement: Position each node on the grid according to its
            layer and relative position within that layer.
            Spacing is added for readability, and directional markers (`<` and `>`)
            are added to edges to show input/output flow clearly.

        This method should be called
          **after** compiling the graph with `experimental_compile()`.

        Returns:
            ASCII representation of the CG with Nodes Information,
            Edges Information and Graph Built.

        Limitations:
        - Note: This is only used for quick visualization for small graphs.
            For complex graph (i.e. more than 20 tasks), please use graphviz.
        - Scale: Works best for smaller CGs (typically fewer than 20 tasks).
            Larger CGs may result in dense, less readable ASCII
            outputs due to limited space for node and edge rendering.
        - Shape: Ideal for relatively shallow CGs with clear dependency paths.
            For deep, highly branched or densely connected CGs,
            readability may suffer.
        - Edge Overlap: In cases with high fan-out (i.e., nodes with many children)
            or fan-in (nodes with many parents), edge lines may intersect or overlap
            in the ASCII visualization, potentially obscuring some connections.
        - Multi-output Tasks: Multi-output tasks can be visualized, but positioning
            may cause line breaks or overlap when a task has multiple outputs that
            feed into nodes at varying depths.

        Example:
            Basic Visualization:
            ```python
            # Print the CG structure in ASCII format
            print(compiled_dag.visualize(format="ascii"))
            ```

            Example of Ordered Visualization (task is build in order
                to reduce line intersection):
            ```python
            with InputNode() as i:
                o1, o2, o3 = a.return_three.bind(i)
                o4 = b.echo.bind(o1)
                o5 = b.echo.bind(o2)
                o6, o7 = b.return_two.bind(o3)
                dag = MultiOutputNode([o4, o5, o6, o7])

            compiled_dag = dag.experimental_compile()
            compiled_dag.visualize(format="ascii",view=True)


            # Output:
            # 0:InputNode
            # |
            # 1:Actor_54777d:return_three
            # |---------------------------->|---------------------------->|                                                  # noqa
            # 2:Output[0]                   3:Output[1]                   4:Output[2]                                        # noqa
            # |                             |                             |                                                  # noqa
            # 5:Actor_c927c9:echo           6:Actor_c927c9:echo           7:Actor_c927c9:return_two                          # noqa
            # |                             |                             |---------------------------->|                    # noqa
            # |                             |                             9:Output[0]                   10:Output[1]         # noqa
            # |<----------------------------|-----------------------------|-----------------------------|                    # noqa
            # 8:MultiOutputNode
            ```

            Example of Anti-pattern Visualization (There are intersections):
            # We can swtich the nodes ordering to reduce intersections, i.e. swap o2 and o3
            ```python
            with InputNode() as i:
                o1, o2, o3 = a.return_three.bind(i)
                o4 = b.echo.bind(o1)
                o5 = b.echo.bind(o3)
                o6, o7 = b.return_two.bind(o2)
                dag = MultiOutputNode([o4, o5, o6, o7])
            compiled_dag = dag.experimental_compile()
            compiled_dag.visualize(format="ascii",view=True)

            # Output (Nodes 5, 7, 9, 10 should connect to Node 8):
            # 0:InputNode
            # |
            # 1:Actor_84835a:return_three
            # |---------------------------->|---------------------------->|                            # noqa
            # 2:Output[0]                   3:Output[1]                   4:Output[2]                  # noqa
            # |                             |                             |                            # noqa
            # 5:Actor_02a6a1:echo           6:Actor_02a6a1:return_two     7:Actor_02a6a1:echo          # noqa
            # |                             |---------------------------->|                            # noqa
            # |                             9:Output[0]                   10:Output[1]                 # noqa
            # |<----------------------------------------------------------|                            # noqa
            # 8:MultiOutputNod
            ```
        """

        from ray.dag import (
            InputAttributeNode,
            InputNode,
            MultiOutputNode,
            ClassMethodNode,
            DAGNode,
        )

        # Check that the DAG has been compiled
        if not hasattr(self, "idx_to_task") or not self.idx_to_task:
            raise ValueError(
                "The DAG must be compiled before calling 'visualize()'. "
                "Please call 'experimental_compile()' first."
            )

        # Check that each CompiledTask has a valid dag_node
        for idx, task in self.idx_to_task.items():
            if not hasattr(task, "dag_node") or not isinstance(task.dag_node, DAGNode):
                raise ValueError(
                    f"Task at index {idx} does not have a valid 'dag_node'. "
                    "Ensure that 'experimental_compile()' completed successfully."
                )

        from collections import defaultdict, deque

        # Create adjacency list representation of the DAG
        # Adjacency list for DAG; maps a node index to its downstream nodes.
        adj_list: Dict[int, List[int]] = defaultdict(list)
        # Indegree count for topological sorting; maps a node index to its indegree.
        indegree: Dict[int, int] = defaultdict(int)

        # Tracks whether a node is a multi-output node.
        is_multi_output: Dict[int, bool] = defaultdict(bool)
        # Maps child node indices to their parent node indices.
        child2parent: Dict[int, int] = defaultdict(int)
        ascii_visualization = ""
        # Node information; maps a node index to its descriptive label.
        node_info: Dict[int, str] = {}
        # Edge information; tuples of (upstream_index, downstream_index, edge_label).
        edge_info: List[Tuple[int, int, str]] = []

        for idx, task in self.idx_to_task.items():
            dag_node = task.dag_node
            label = f"Task {idx}  "

            # Determine the type and label of the node
            if isinstance(dag_node, InputNode):
                label += "InputNode"
            elif isinstance(dag_node, InputAttributeNode):
                label += f"InputAttributeNode[{dag_node.key}]"
            elif isinstance(dag_node, MultiOutputNode):
                label += "MultiOutputNode"
            elif isinstance(dag_node, ClassMethodNode):
                if dag_node.is_class_method_call:
                    method_name = dag_node.get_method_name()
                    actor_handle = dag_node._get_actor_handle()
                    actor_id = (
                        actor_handle._actor_id.hex()[:6] if actor_handle else "unknown"
                    )
                    label += f"Actor: {actor_id}... Method: {method_name}"
                elif dag_node.is_class_method_output:
                    label += f"ClassMethodOutputNode[{dag_node.output_idx}]"
                else:
                    label += "ClassMethodNode"
            else:
                label += type(dag_node).__name__

            node_info[idx] = label

            for arg_index, arg in enumerate(dag_node.get_args()):
                if isinstance(arg, DAGNode):
                    upstream_task_idx = self.dag_node_to_idx[arg]

                    # Get the type hint for this argument
                    if arg_index < len(task.arg_type_hints):
                        if task.arg_type_hints[arg_index].requires_nccl():
                            type_hint = "Nccl"
                        else:
                            type_hint = type(task.arg_type_hints[arg_index]).__name__
                    else:
                        type_hint = "UnknownType"

                    adj_list[upstream_task_idx].append(idx)
                    indegree[idx] += 1
                    edge_info.append((upstream_task_idx, idx, type_hint))

        width_adjust = 0
        for upstream_task_idx, child_idx_list in adj_list.items():
            # Mark as multi-output if the node has more than one output path
            if len(child_idx_list) > 1:
                for child in child_idx_list:
                    is_multi_output[child] = True
                    child2parent[child] = upstream_task_idx
                width_adjust = max(width_adjust, len(child_idx_list))

        # Topological sort to determine layers
        layers = defaultdict(list)
        zero_indegree = deque([idx for idx in self.idx_to_task if indegree[idx] == 0])
        layer_index = 0

        while zero_indegree:
            next_layer = deque()
            while zero_indegree:
                task_idx = zero_indegree.popleft()
                layers[layer_index].append(task_idx)
                for downstream in adj_list[task_idx]:
                    indegree[downstream] -= 1
                    if indegree[downstream] == 0:
                        next_layer.append(downstream)
            zero_indegree = next_layer
            layer_index += 1

        # Print detailed node information
        ascii_visualization += "Nodes Information:\n"
        for idx, info in node_info.items():
            ascii_visualization += f'{idx} [label="{info}"] \n'

        # Print edges
        ascii_visualization += "\nEdges Information:\n"
        for upstream_task, downstream_task, type_hint in edge_info:
            if type_hint == "Nccl":
                edgs_channel = "+++"
            else:
                edgs_channel = "---"
            ascii_visualization += (
                f"{upstream_task} {edgs_channel}>" f" {downstream_task}\n"
            )

        # Add the legend to the output
        ascii_visualization += "\nLegend:\n"
        ascii_visualization += "+++> : Represents Nccl-type data channels\n"
        ascii_visualization += "---> : Represents Shared Memory data channels\n"

        # Find the maximum width (number of nodes in any layer)
        max_width = max(len(layer) for layer in layers.values()) + width_adjust
        height = len(layers)

        # Build grid for ASCII visualization
        grid = [[" " for _ in range(max_width * 20)] for _ in range(height * 2 - 1)]

        # Place nodes in the grid with more details
        task_to_pos = {}
        for layer_num, layer_tasks in layers.items():
            layer_y = layer_num * 2  # Every second row is for nodes
            for col_num, task_idx in enumerate(layer_tasks):
                task = self.idx_to_task[task_idx]
                task_info = f"{task_idx}:"

                # Determine if it's an actor method or a regular task
                if isinstance(task.dag_node, ClassMethodNode):
                    if task.dag_node.is_class_method_call:
                        method_name = task.dag_node.get_method_name()
                        actor_handle = task.dag_node._get_actor_handle()
                        actor_id = (
                            actor_handle._actor_id.hex()[:6]
                            if actor_handle
                            else "unknown"
                        )
                        task_info += f"Actor_{actor_id}:{method_name}"
                    elif task.dag_node.is_class_method_output:
                        task_info += f"Output[{task.dag_node.output_idx}]"
                    else:
                        task_info += "UnknownMethod"
                else:
                    task_info += type(task.dag_node).__name__

                adjust_col_num = 0
                if task_idx in is_multi_output:
                    adjust_col_num = layers[layer_num - 1].index(child2parent[task_idx])
                col_x = (col_num + adjust_col_num) * 30  # Every 30th column for spacing
                # Place the task information into the grid
                for i, char in enumerate(task_info):
                    if col_x + i < len(grid[0]):  # Ensure we don't overflow the grid
                        grid[layer_y][col_x + i] = char

                task_to_pos[task_idx] = (layer_y, col_x)

        # Connect the nodes with lines
        for upstream_task, downstream_tasks in adj_list.items():
            upstream_y, upstream_x = task_to_pos[upstream_task]
            for downstream_task in downstream_tasks:
                downstream_y, downstream_x = task_to_pos[downstream_task]

                # Draw vertical line
                for y in range(upstream_y + 1, downstream_y):
                    if grid[y][upstream_x] == " ":
                        grid[y][upstream_x] = "|"

                    # Draw horizontal line with directional arrows
                if upstream_x != downstream_x:
                    for x in range(
                        min(upstream_x, downstream_x) + 1,
                        max(upstream_x, downstream_x),
                    ):
                        grid[downstream_y - 1][x] = (
                            "-"
                            if grid[downstream_y - 1][x] == " "
                            else grid[downstream_y - 1][x]
                        )

                    # Add arrows to indicate flow direction
                    if downstream_x > upstream_x:
                        grid[downstream_y - 1][downstream_x - 1] = ">"
                    else:
                        grid[downstream_y - 1][downstream_x + 1] = "<"

                # Draw connection to the next task
                grid[downstream_y - 1][downstream_x] = "|"

        # Ensure proper multi-output task connection
        for idx, task in self.idx_to_task.items():
            if isinstance(task.dag_node, MultiOutputNode):
                output_tasks = task.dag_node.get_args()
                for i, output_task in enumerate(output_tasks):
                    if isinstance(output_task, DAGNode):
                        output_task_idx = self.dag_node_to_idx[output_task]
                        if output_task_idx in task_to_pos:
                            output_y, output_x = task_to_pos[output_task_idx]
                            grid[output_y - 1][output_x] = "|"

        # Convert grid to string for printing
        ascii_visualization += "\nGraph Built:\n"
        ascii_visualization += "\n".join("".join(row) for row in grid)

        return ascii_visualization

    def get_channel_details(
        self, channel: ChannelInterface, downstream_actor_id: str
    ) -> str:
        """
        Get details about outer and inner channel types and channel ids
        based on the channel and the downstream actor ID.
        Used for graph visualization.
        Args:
            channel: The channel to get details for.
            downstream_actor_id: The downstream actor ID.
        Returns:
            A string with details about the channel based on its connection
            to the actor provided.
        """
        channel_details = type(channel).__name__
        # get outer channel
        if channel in self._channel_dict and self._channel_dict[channel] != channel:
            channel = self._channel_dict[channel]
            channel_details += f"\n{type(channel).__name__}"
            if type(channel) is CachedChannel:
                channel_details += f", {channel._channel_id[:6]}..."
        # get inner channel
        if (
            type(channel) is CompositeChannel
            and downstream_actor_id in channel._channel_dict
        ):
            inner_channel = channel._channel_dict[downstream_actor_id]
            channel_details += f"\n{type(inner_channel).__name__}"
            if type(inner_channel) is IntraProcessChannel:
                channel_details += f", {inner_channel._channel_id[:6]}..."
        return channel_details

    def visualize(
        self,
        filename="compiled_graph",
        format="png",
        view=False,
        channel_details=False,
    ) -> str:
        """
        Visualize the compiled graph using Graphviz.

        For non-ASCII formats, the visualization will be saved to a file specified
        by the `filename` argument.

        This method generates a graphical representation of the compiled graph,
        showing tasks and their dependencies.This method should be called
        **after** the graph has been compiled using `experimental_compile()`.

        Args:
            filename: The name of the output file (without extension).
            format: The format of the output file (e.g., 'png', 'pdf', 'ascii').
            view: For non-ascii: Whether to open the file with the default viewer.
                For ascii: Whether to print the visualization and return None
                    or return the ascii visualization string directly.
            channel_details: If True, adds channel details to edges.

        Returns:
            str:
                - For Graphviz-based formats (e.g., 'png', 'pdf', 'jpeg'), returns
                the Graphviz DOT string representation of the compiled graph.
                - For ASCII format, returns the ASCII string representation of the
                compiled graph.

        Raises:
            ValueError: If the graph is empty or not properly compiled.
            ImportError: If the `graphviz` package is not installed.

        """
        if format == "ascii":
            if channel_details:
                raise ValueError(
                    "Parameters 'channel_details' are"
                    " not compatible with 'ascii' format."
                )
            ascii_visualiztion_str = self._visualize_ascii()
            if view:
                print(ascii_visualiztion_str)
            return ascii_visualiztion_str
        try:
            import graphviz
        except ImportError:
            raise ImportError(
                "Please install graphviz to visualize the compiled graph. "
                "You can install it by running `pip install graphviz`."
            )
        from ray.dag import (
            InputAttributeNode,
            InputNode,
            MultiOutputNode,
            ClassMethodNode,
            DAGNode,
        )

        # Check that the DAG has been compiled
        if not hasattr(self, "idx_to_task") or not self.idx_to_task:
            raise ValueError(
                "The DAG must be compiled before calling 'visualize()'. "
                "Please call 'experimental_compile()' first."
            )

        # Check that each CompiledTask has a valid dag_node
        for idx, task in self.idx_to_task.items():
            if not hasattr(task, "dag_node") or not isinstance(task.dag_node, DAGNode):
                raise ValueError(
                    f"Task at index {idx} does not have a valid 'dag_node'. "
                    "Ensure that 'experimental_compile()' completed successfully."
                )

        # Dot file for debugging
        dot = graphviz.Digraph(name="compiled_graph", format=format)
        # Give every actor a unique color, colors between 24k -> 40k tested as readable
        # other colors may be too dark, especially when wrapping back around to 0
        actor_id_to_color = defaultdict(
            lambda: f"#{((len(actor_id_to_color) * 2000 + 24000) % 0xFFFFFF):06X}"
        )
        # Add nodes with task information
        for idx, task in self.idx_to_task.items():
            dag_node = task.dag_node
            # Initialize the label and attributes
            label = f"Task {idx}\n"
            shape = "oval"  # Default shape
            style = "filled"
            fillcolor = ""

            # Handle different types of dag_node
            if isinstance(dag_node, InputNode):
                label += "InputNode"
                shape = "rectangle"
                fillcolor = "lightblue"
            elif isinstance(dag_node, InputAttributeNode):
                label += f"InputAttributeNode[{dag_node.key}]"
                shape = "rectangle"
                fillcolor = "lightblue"
            elif isinstance(dag_node, MultiOutputNode):
                label += "MultiOutputNode"
                shape = "rectangle"
                fillcolor = "yellow"
            elif isinstance(dag_node, ClassMethodNode):
                if dag_node.is_class_method_call:
                    # Class Method Call Node
                    method_name = dag_node.get_method_name()
                    actor = dag_node._get_actor_handle()
                    if actor:
                        class_name = (
                            actor._ray_actor_creation_function_descriptor.class_name
                        )
                        actor_id = actor._actor_id.hex()
                        label += f"Actor: {class_name}\n"
                        label += f"ID: {actor_id[:6]}...\n"
                        label += f"Method: {method_name}"
                        fillcolor = actor_id_to_color[actor_id]
                    else:
                        label += f"Method: {method_name}"
                        fillcolor = "lightgreen"
                    shape = "oval"
                elif dag_node.is_class_method_output:
                    # Class Method Output Node
                    label += f"ClassMethodOutputNode[{dag_node.output_idx}]"
                    shape = "rectangle"
                    fillcolor = "orange"
                else:
                    # Unexpected ClassMethodNode
                    label += "ClassMethodNode"
                    shape = "diamond"
                    fillcolor = "red"
            else:
                # Unexpected node type
                label += type(dag_node).__name__
                shape = "diamond"
                fillcolor = "red"

            # Add the node to the graph with attributes
            dot.node(str(idx), label, shape=shape, style=style, fillcolor=fillcolor)
            channel_type_str = (
                type(dag_node.type_hint).__name__
                if dag_node.type_hint
                else "UnknownType"
            ) + "\n"

            # This logic is built on the assumption that there will only be multiple
            # output channels if the task has multiple returns
            # case: task with one output
            if len(task.output_channels) == 1:
                for downstream_node in task.dag_node._downstream_nodes:
                    downstream_idx = self.dag_node_to_idx[downstream_node]
                    edge_label = channel_type_str
                    if channel_details:
                        edge_label += self.get_channel_details(
                            task.output_channels[0],
                            (
                                downstream_node._get_actor_handle()._actor_id.hex()
                                if type(downstream_node) is ClassMethodNode
                                else self._proxy_actor._actor_id.hex()
                            ),
                        )
                    dot.edge(str(idx), str(downstream_idx), label=edge_label)
            # case: multi return, output channels connect to class method output nodes
            elif len(task.output_channels) > 1:
                assert len(task.output_idxs) == len(task.output_channels)
                for output_channel, downstream_idx in zip(
                    task.output_channels, task.output_node_idxs
                ):
                    edge_label = channel_type_str
                    if channel_details:
                        edge_label += self.get_channel_details(
                            output_channel,
                            task.dag_node._get_actor_handle()._actor_id.hex(),
                        )
                    dot.edge(str(idx), str(downstream_idx), label=edge_label)
            if type(task.dag_node) is InputAttributeNode:
                # Add an edge from the InputAttributeNode to the InputNode
                dot.edge(str(self.input_task_idx), str(idx))
        dot.render(filename, view=view)
        return dot.source

    def _register_input_output_custom_serializer(self):
        """
        Register custom serializers for input, input attribute, and output nodes.
        """
        assert self.input_task_idx is not None
        assert self.output_task_idx is not None

        # Register custom serializers for input node.
        input_task = self.idx_to_task[self.input_task_idx]
        input_task.dag_node.type_hint.register_custom_serializer()

        # Register custom serializers for input attribute nodes.
        for input_attr_task_idx in self.input_attr_task_idxs:
            input_attr_task = self.idx_to_task[input_attr_task_idx]
            input_attr_task.dag_node.type_hint.register_custom_serializer()

        # Register custom serializers for output nodes.
        for output in self.idx_to_task[self.output_task_idx].args:
            output.type_hint.register_custom_serializer()

    def teardown(self, kill_actors: bool = False):
        """Teardown and cancel all actor tasks for this DAG. After this
        function returns, the actors should be available to execute new tasks
        or compile a new DAG."""
        if self._is_teardown:
            return

        monitor = getattr(self, "_monitor", None)
        if monitor is not None:
            from ray.dag import DAGContext

            ctx = DAGContext.get_current()
            monitor.teardown(kill_actors=kill_actors)
            monitor.join(timeout=ctx.teardown_timeout)
            # We do not log a warning here if the thread is still alive because
            # wait_teardown already logs upon teardown_timeout.

        self._is_teardown = True

    def __del__(self):
        self.teardown()


@DeveloperAPI
def build_compiled_dag_from_ray_dag(
    dag: "ray.dag.DAGNode",
    submit_timeout: Optional[float] = None,
    buffer_size_bytes: Optional[int] = None,
    enable_asyncio: bool = False,
    max_inflight_executions: Optional[int] = None,
    overlap_gpu_communication: Optional[bool] = None,
) -> "CompiledDAG":
    from ray.dag import DAGNode
    from ray.dag.p2p_node import _P2PNode, _P2PSendNode

    compiled_dag = CompiledDAG(
        submit_timeout,
        buffer_size_bytes,
        enable_asyncio,
        max_inflight_executions,
        overlap_gpu_communication,
    )

    root = dag._find_root()
    topo_queue = root.get_topo_queue()
    node_to_p2p_send_node: Dict[DAGNode, _P2PSendNode] = dict()
    for node in topo_queue:
        if isinstance(node, _P2PNode):
            raise ValueError(
                "Please use type hints to specify NCCL transport instead of "
                "adding _P2PSendNode or _P2PRecvNode to the DAG"
            )
        compiled_dag._add_nccl_p2p_recv_nodes(node, node_to_p2p_send_node)
        compiled_dag._add_node(node)
        if node.type_hint.requires_nccl():
            compiled_dag._add_nccl_p2p_send_node(node, node_to_p2p_send_node)
    compiled_dag._get_or_compile()
    global _compiled_dags
    _compiled_dags[compiled_dag.get_id()] = compiled_dag
    return compiled_dag<|MERGE_RESOLUTION|>--- conflicted
+++ resolved
@@ -716,47 +716,16 @@
         else:
             stream = nullcontext()
 
-<<<<<<< HEAD
         with _device_context_manager():
             with stream:
                 if self.requires_nccl_read:
                     input_values = [P2POp.RECV, self.nccl_ch]
-=======
-            try:
-                _process_return_vals(input_data, return_single_output=False)
-                input_data_ready = []
-                for val in input_data:
-                    if isinstance(val, DAGOperationFuture):
-                        val = val.wait()
-                        if isinstance(val, RayTaskError):
-                            raise val.as_instanceof_cause()
-                    input_data_ready.append(val)
-                input_values = []
-                for task_input in self.task_inputs:
-                    input_values.append(task_input.resolve(input_data_ready))
-            except Exception as exc:
-                input_values = None
-                # overlap_gpu_communication should only be used in two places:
-                # - deciding how many streams to create
-                # - in wrap_and_set_intermediate_future: when deciding whether
-                #   to produce a GPUFuture or a ResolvedFuture
-                self.wrap_and_set_intermediate_future(
-                    exc, wrap_in_gpu_future=overlap_gpu_communication
-                )
-
-            if self.requires_nccl_write:
-                if input_values is not None:
-                    assert len(input_values) == 1
-                    tensor = input_values[0]
-                    input_values = [P2POp.SEND, self.nccl_ch, tensor]
->>>>>>> 9ccc8afb
                 else:
                     try:
                         input_data = self.input_reader.read()
                     except RayChannelError:
                         return True
 
-<<<<<<< HEAD
                     try:
                         _process_return_vals(input_data, return_single_output=False)
                         input_data_ready = []
@@ -771,6 +740,10 @@
                             input_values.append(task_input.resolve(input_data_ready))
                     except Exception as exc:
                         input_values = None
+                # overlap_gpu_communication should only be used in two places:
+                # - deciding how many streams to create
+                # - in wrap_and_set_intermediate_future: when deciding whether
+                #   to produce a GPUFuture or a ResolvedFuture
                         self.wrap_and_set_intermediate_future(
                             exc, wrap_in_gpu_future=overlap_gpu_communication
                         )
@@ -785,41 +758,18 @@
                             input_values = [P2POp.SEND, self.nccl_ch, exc]
 
                 if input_values is not None:
-=======
-        if input_values is not None:
-            if self.nccl_op is not None:
-                method = self.nccl_op.execute
-            else:
-                method = getattr(class_handle, self.method_name)
+                    if self.nccl_op is not None:
+                        method = self.nccl_op.execute
+                    else:
+                        method = getattr(class_handle, self.method_name)
 
             # TODO: Pass the stream to use at ExecutableTask constructor
             # instead of each task needing access to all streams.
-            if self.requires_nccl_read:
-                stream = self._recv_stream
-            elif self.requires_nccl_write:
-                stream = self._send_stream
-            elif self.requires_nccl_collective:
-                stream = self._collective_stream
-            else:
-                stream = nullcontext()
-
-            with stream:
-                try:
+                    try:
                     # TODO: Wrap `method` here:
                     # method_wrapper: (input_values, resolved_kwargs, Optional[Exception])
                     # - throw Exception if non-null
                     # - calls internal method: (*input_values, **resolved_kwargs)
-                    output_val = method(*input_values, **self.resolved_kwargs)
-                except RayChannelError:
-                    return True
-                except Exception as exc:
->>>>>>> 9ccc8afb
-                    if self.nccl_op is not None:
-                        method = self.nccl_op.execute
-                    else:
-                        method = getattr(class_handle, self.method_name)
-
-                    try:
                         output_val = method(*input_values, **self.resolved_kwargs)
                     except RayChannelError:
                         return True
@@ -829,12 +779,14 @@
                         else:
                             output_val = _wrap_exception(exc)
 
-<<<<<<< HEAD
                     if not self.requires_nccl_write:
                         self.wrap_and_set_intermediate_future(
                             output_val, wrap_in_gpu_future=overlap_gpu_communication
                         )
 
+        # TODO:
+        # - Never wait for GPU output (it will get waited on in the downstream task).
+        # - Write to output_writer if it's not None.
                 if not self.requires_nccl_write:
                     if (
                         self.requires_nccl_read or self.requires_nccl_collective
@@ -850,22 +802,6 @@
                         self.output_writer.write(output_val)
                     except RayChannelError:
                         return True
-=======
-        # TODO:
-        # - Never wait for GPU output (it will get waited on in the downstream task).
-        # - Write to output_writer if it's not None.
-        if not self.requires_nccl_write:
-            if (
-                self.requires_nccl_read or self.requires_nccl_collective
-            ) and overlap_gpu_communication:
-                output_val = self.fetch_intermediate_future(wait_gpu_future=False)
-            else:
-                output_val = self.fetch_intermediate_future(wait_gpu_future=True)
-            try:
-                self.output_writer.write(output_val)
-            except RayChannelError:
-                return True
->>>>>>> 9ccc8afb
 
         return False
 
