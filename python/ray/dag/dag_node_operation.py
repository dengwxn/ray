--- conflicted
+++ resolved
@@ -462,7 +462,6 @@
     )
 
 
-<<<<<<< HEAD
 def _add_edge_EXP(
     from_node: _DAGOperationGraphNode_EXP,
     to_node: _DAGOperationGraphNode_EXP,
@@ -483,10 +482,7 @@
     to_node.in_edges[from_node.task_idx] = (label, control_dependency)
 
 
-def _update_ready_sync_idxs(
-=======
 def _update_pending_sync_idxs(
->>>>>>> 7a3a32f5
     graph: Dict[int, Dict[_DAGNodeOperationType, _DAGOperationGraphNode]],
     node: _DAGOperationGraphNode,
 ) -> None:
@@ -499,7 +495,7 @@
         sync_node.pending_sync_idxs.add(idx)
 
 
-def _update_ready_sync_idxs_EXP(
+def _update_pending_sync_idxs_EXP(
     graph: Dict[int, _DAGOperationGraphNode_EXP],
     node: _DAGOperationGraphNode_EXP,
 ) -> None:
@@ -508,7 +504,7 @@
     """
     for task_idx in node.sync_idxs:
         sync_node = graph[task_idx]
-        sync_node.ready_sync_idxs.add(node.task_idx)
+        sync_node.pending_sync_idxs.add(node.task_idx)
 
 
 def _push_candidate_node_if_ready(
@@ -557,8 +553,9 @@
     node: _DAGOperationGraphNode_EXP,
 ) -> None:
     """
-    Push the node to the candidates if ready. If it has synchronous nodes and they are
-    ready, push all of them to the candidates.
+    Push the node to the candidates if ready. If it has synchronous nodes, its NCCL
+    operation is not ready until all the nodes are pending, then all the nodes will be
+    pushed to the candidates.
     """
     # For the NCCL write node, mark the downstream NCCL read nodes as ready. The NCCL
     # operation becomes ready after both the write and read nodes are updated.
@@ -567,10 +564,10 @@
             read_node = graph[task_idx]
             read_node.in_edges.pop(node.task_idx)
             assert read_node.is_nccl_read and len(read_node.in_edges) == 0
-            _update_ready_sync_idxs_EXP(graph, read_node)
+            _update_pending_sync_idxs_EXP(graph, read_node)
     # For the NCCL operation, update the synchronous nodes.
     if len(node.sync_idxs) != 0:
-        _update_ready_sync_idxs_EXP(graph, node)
+        _update_pending_sync_idxs_EXP(graph, node)
     # The NCCL operation is ready when all the nodes have zero in-degrees. When the last
     # node in the operation is ready, push all the nodes to the candidates.
     if node.is_ready:
