--- conflicted
+++ resolved
@@ -76,7 +76,6 @@
         self.op = op
         self.task_idx = task_idx
         self.actor_handle = actor_handle
-<<<<<<< HEAD
         # if requires_nccl_read + requires_nccl_write + requires_nccl_collective > 1:
         #     raise ValueError(
         #         "At most one of requires_nccl_read, requires_nccl_write, "
@@ -86,27 +85,11 @@
         # self.requires_nccl_write = requires_nccl_write
         # self.requires_nccl_collective = requires_nccl_collective
         self.nccl_op_type = nccl_op_type
-        # The in_edges and out_edges are dicts of ints to strings.
-        # Each int (the key) is an integer `task_idx`, which can be
-        # used to index into `idx_to_task` to get the corresponding task.
-        # The string (the value) is the visualization information of the edge,
-        # it is a tuple of a label of the edge and a boolean indicating whether
-        # the edge is a control dependency.
-=======
-        if requires_nccl_read + requires_nccl_write + requires_nccl_collective > 1:
-            raise ValueError(
-                "At most one of requires_nccl_read, requires_nccl_write, "
-                "and requires_nccl_collective can be true"
-            )
-        self.requires_nccl_read = requires_nccl_read
-        self.requires_nccl_write = requires_nccl_write
-        self.requires_nccl_collective = requires_nccl_collective
         # The in_edges and out_edges are dicts of ints to strings. Each int (the key)
         # is an integer `task_idx`, which can be used to index into `idx_to_task` to
         # get the corresponding task. The string (the value) is the visualization
         # information of the edge, it is a tuple of a label of the edge and a boolean
         # indicating whether the edge is a control dependency.
->>>>>>> f2604b19
         self.in_edges: Dict[int, Tuple[str, bool]] = {}
         self.out_edges: Dict[int, Tuple[str, bool]] = {}
         # The NCCL operation of the task. It can be a NCCL read, write, or
