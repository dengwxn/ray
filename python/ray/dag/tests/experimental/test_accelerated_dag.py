--- conflicted
+++ resolved
@@ -89,7 +89,9 @@
     def return_two(self, x):
         return x, x + 1
 
-<<<<<<< HEAD
+    def read_input(self, x):
+        return x
+
     @ray.method(num_returns=2)
     def inc_and_return_two(self, x):
         self.i += x
@@ -102,10 +104,6 @@
     @ray.method(num_returns=2)
     def return_two_from_three(self, x):
         return x, x + 1, x + 2
-=======
-    def read_input(self, x):
-        return x
->>>>>>> baa42a10
 
 
 @ray.remote
