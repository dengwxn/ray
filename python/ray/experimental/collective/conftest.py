import uuid
from typing import Dict, FrozenSet, List, Optional, Set, Tuple

import torch

import ray
from ray.experimental.channel.common import ChannelContext
from ray.experimental.channel.communicator import (
    Communicator,
    ReduceOp,
    TorchTensorAllocator,
)


class AbstractNcclGroup(Communicator):
    """
    A dummy NCCL group for testing.
    """

    import cupy as cp

    def __init__(self, actor_handles: List[ray.actor.ActorHandle]):
        self._actor_handles = actor_handles
        self._rank = None

    def initialize(self, rank: int) -> None:
        self._rank = rank

    def get_rank(self, actor: ray.actor.ActorHandle) -> int:
        return self._actor_handles.index(actor)

    def get_world_size(self) -> int:
        return len(self._actor_handles)

    def get_self_rank(self) -> Optional[int]:
        return self._rank

    def get_actor_handles(self) -> List["ray.actor.ActorHandle"]:
        return self._actor_handles

    def send(self, value: "torch.Tensor", peer_rank: int) -> None:
        raise NotImplementedError

    def recv(
        self,
        shape: Tuple[int],
        dtype: "torch.dtype",
        peer_rank: int,
        allocator: Optional[TorchTensorAllocator] = None,
    ) -> "torch.Tensor":
        raise NotImplementedError

    def allgather(
        self,
        send_buf: "torch.Tensor",
        recv_buf: "torch.Tensor",
    ) -> None:
        raise NotImplementedError

    def allreduce(
        self,
        send_buf: "torch.Tensor",
        recv_buf: "torch.Tensor",
        op: ReduceOp = ReduceOp.SUM,
    ) -> None:
        raise NotImplementedError

    def reducescatter(
        self,
        send_buf: "torch.Tensor",
        recv_buf: "torch.Tensor",
        op: ReduceOp = ReduceOp.SUM,
    ) -> None:
        raise NotImplementedError

    @property
    def recv_stream(self) -> Optional["cp.cuda.ExternalStream"]:
        return None

    @property
    def send_stream(self) -> Optional["cp.cuda.ExternalStream"]:
        return None

    @property
    def coll_stream(self) -> Optional["cp.cuda.ExternalStream"]:
        return None

    def destroy(self) -> None:
        pass

    def get_transport_name(self) -> str:
        return "nccl"


class MockNcclGroupSet:
    def __init__(self):
        # Represents a mapping from a NCCL group ID to a set of actors and a custom
        # NCCL group.
        self.ids_to_actors_and_custom_comms: Dict[
            str, Tuple[FrozenSet["ray.actor.ActorHandle"], Optional[Communicator]]
        ] = {}

    def __call__(
        self,
        actors: List["ray.actor.ActorHandle"],
        custom_nccl_group: Optional[Communicator] = None,
        use_communication_streams: bool = False,
    ) -> str:
        group_id = str(uuid.uuid4())
        self.ids_to_actors_and_custom_comms[group_id] = (
            frozenset(actors),
            custom_nccl_group,
        )

        if custom_nccl_group is None:
            ranks = list(range(len(actors)))
        else:
            ranks = [custom_nccl_group.get_rank(actor) for actor in actors]
        init_tasks = [
            actor.__ray_call__.remote(
                mock_do_init_nccl_group,
                group_id,
                rank,
                actors,
                custom_nccl_group,
            )
            for rank, actor in zip(ranks, actors)
        ]
        ray.get(init_tasks, timeout=30)

        ctx = ChannelContext.get_current()
        if custom_nccl_group is not None:
            ctx.communicators[group_id] = custom_nccl_group
        else:
            ctx.communicators[group_id] = AbstractNcclGroup(actors)

        return group_id

    def mock_destroy_nccl_group(self, group_id: str) -> None:
        ctx = ChannelContext.get_current()
        if group_id not in ctx.communicators:
            return

        actors, _ = self.ids_to_actors_and_custom_comms[group_id]
        destroy_tasks = [
            actor.__ray_call__.remote(
                mock_do_destroy_nccl_group,
                group_id,
            )
            for actor in actors
        ]
        ray.wait(destroy_tasks, timeout=30)

        if group_id in self.ids_to_actors_and_custom_comms:
            del self.ids_to_actors_and_custom_comms[group_id]
        ctx.communicators[group_id].destroy()
        del ctx.communicators[group_id]

    def check_teardown(self, nccl_group_ids: List[str]) -> None:
        ctx = ChannelContext.get_current()
        for nccl_group_id in nccl_group_ids:
            assert nccl_group_id not in self.ids_to_actors_and_custom_comms
            assert nccl_group_id not in ctx.communicators


@ray.remote
class CPUTorchTensorWorker:
    def __init__(self):
        self.device = "cpu"

    def return_tensor(self, size: int) -> torch.Tensor:
        return torch.ones(size, device=self.device)

    def recv(self, tensor: torch.Tensor) -> Tuple[int, int]:
        assert tensor.device == self.device
        return tensor.shape, tensor[0]


def mock_do_init_nccl_group(
    self,
    group_id: str,
    rank: int,
    actors: List[ray.actor.ActorHandle],
    custom_nccl_group: Optional[Communicator],
) -> None:
    ctx = ChannelContext.get_current()
    if custom_nccl_group is None:
        nccl_group = AbstractNcclGroup(actors)
        nccl_group.initialize(rank)
        ctx.communicators[group_id] = nccl_group
    else:
        custom_nccl_group.initialize(rank)
        ctx.communicators[group_id] = custom_nccl_group


def mock_do_destroy_nccl_group(self, group_id: str) -> None:
    ctx = ChannelContext.get_current()
    if group_id not in ctx.communicators:
        return
    ctx.communicators[group_id].destroy()
    del ctx.communicators[group_id]


def check_nccl_group_init(
    monkeypatch,
    dag: "ray.dag.DAGNode",
    actors_and_custom_comms: Set[
        Tuple[FrozenSet["ray.actor.ActorHandle"], Optional[Communicator]]
    ],
<<<<<<< HEAD
    p2p_actors_and_custom_comm: Optional[
        Tuple[FrozenSet["ray.actor.ActorHandle"], Optional[Communicator]]
    ] = None,
    overlap_gpu_communication: bool = False,
=======
>>>>>>> 311acc27
) -> "ray.dag.CompiledDAG":
    mock_nccl_group_set = MockNcclGroupSet()
    monkeypatch.setattr(
        "ray.dag.compiled_dag_node._init_communicator",
        mock_nccl_group_set,
    )

<<<<<<< HEAD
    compiled_dag = dag.experimental_compile(
        _overlap_gpu_communication=overlap_gpu_communication
    )
    mock_nccl_group_set.check_init(
        compiled_dag,
        actors_and_custom_comms,
        p2p_actors_and_custom_comm,
=======
    compiled_dag = dag.experimental_compile()
    assert (
        set(mock_nccl_group_set.ids_to_actors_and_custom_comms.values())
        == actors_and_custom_comms
>>>>>>> 311acc27
    )

    return compiled_dag, mock_nccl_group_set


def check_nccl_group_teardown(
    monkeypatch,
    compiled_dag: "ray.dag.CompiledDAG",
    mock_nccl_group_set: MockNcclGroupSet,
):
    monkeypatch.setattr(
        "ray.dag.compiled_dag_node._destroy_communicator",
        mock_nccl_group_set.mock_destroy_nccl_group,
    )

    created_communicator_ids = compiled_dag._actors_to_created_communicator_id.values()
    compiled_dag.teardown()
    mock_nccl_group_set.check_teardown(created_communicator_ids)<|MERGE_RESOLUTION|>--- conflicted
+++ resolved
@@ -207,21 +207,21 @@
     actors_and_custom_comms: Set[
         Tuple[FrozenSet["ray.actor.ActorHandle"], Optional[Communicator]]
     ],
-<<<<<<< HEAD
     p2p_actors_and_custom_comm: Optional[
         Tuple[FrozenSet["ray.actor.ActorHandle"], Optional[Communicator]]
     ] = None,
     overlap_gpu_communication: bool = False,
-=======
->>>>>>> 311acc27
 ) -> "ray.dag.CompiledDAG":
     mock_nccl_group_set = MockNcclGroupSet()
     monkeypatch.setattr(
         "ray.dag.compiled_dag_node._init_communicator",
         mock_nccl_group_set,
     )
-
-<<<<<<< HEAD
+    monkeypatch.setattr(
+        "ray.dag.collective_node._init_communicator",
+        mock_nccl_group_set,
+    )
+
     compiled_dag = dag.experimental_compile(
         _overlap_gpu_communication=overlap_gpu_communication
     )
@@ -229,12 +229,10 @@
         compiled_dag,
         actors_and_custom_comms,
         p2p_actors_and_custom_comm,
-=======
-    compiled_dag = dag.experimental_compile()
+    )
     assert (
         set(mock_nccl_group_set.ids_to_actors_and_custom_comms.values())
         == actors_and_custom_comms
->>>>>>> 311acc27
     )
 
     return compiled_dag, mock_nccl_group_set
