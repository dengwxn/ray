import io
import logging
import uuid
from dataclasses import dataclass
from types import ModuleType
from typing import TYPE_CHECKING, Any, List, Optional, Tuple, Union

import ray
import ray.util.serialization
from ray.experimental.channel import ChannelContext, utils
from ray.experimental.channel.common import ChannelInterface
from ray.experimental.channel.communicator import Communicator
from ray.experimental.channel.cpu_communicator import CPUCommunicator
from ray.experimental.channel.intra_process_channel import IntraProcessChannel
from ray.experimental.channel.nccl_group import _NcclGroup
from ray.experimental.channel.shared_memory_channel import SharedMemoryType
from ray.experimental.channel.torch_tensor_type import TorchTensorType
from ray.util.annotations import DeveloperAPI

if TYPE_CHECKING:
    import torch

    from ray.experimental.channel.shared_memory_channel import Channel


# Logger for this module. It should be configured at the entry point
# into the program using Ray. Ray provides a default configuration at
# entry/init points.
logger = logging.getLogger(__name__)


@dataclass
class _TorchTensorMetadata:
    """
    Metadata for torch.Tensors that can be sent between processes to determine
    how large of a buffer to allocate on the receiver(s).
    """

    shape: Union[int, Tuple[int]]
    dtype: "torch.dtype"


@DeveloperAPI
class TorchTensorNcclChannel(ChannelInterface):
    def __init__(
        self,
        writer: ray.actor.ActorHandle,
        reader_and_node_list: List[Tuple["ray.actor.ActorHandle", str]],
        typ: "TorchTensorType",
        driver_actor_id: str,
        tensor_metadata_channel: Optional["Channel"] = None,
        _cpu_data_channel: Optional["Channel"] = None,
        _gpu_data_channel: Optional["_TorchTensorNcclChannel"] = None,
        _local_channel: Optional["IntraProcessChannel"] = None,
    ):
        """
        Can be used to send GPU tensors nested inside other data. The data is
        sent via shared memory while the GPU tensors are sent through a P2P
        transport (NCCL).

        NOTE: This class is currently not thread-safe because it reads and
        writes the worker-local
        ray.experimental.channel.serialization_context._SerializationContext
        when serializing data.

        Args:
            writer: The actor that may write to the channel. None signifies the
                driver.
            reader_and_node_list: A list of tuples, where each tuple contains a reader
                actor handle and the node ID where the actor is located.
            typ: Type information about the values passed through the channel.
            driver_actor_id: The actor ID of the DAGDriverProxyActor.
            tensor_metadata_channel: A shared-memory channel for sending tensor
                metadata.
            _cpu_data_channel: A shared-memory channel for sending
                non-tensor data. Its writer and readers should match the given
                writer and readers. If None is provided, then we assume that
                there is no CPU-specific data, i.e. the task directly returned
                a CUDA torch.Tensor.
            _gpu_data_channel: A channel for sending torch.Tensors via NCCL.
            _local_channel: A channel for sending data between the writer and
                local readers.

        NOTE: `tensor_metadata_channel` will be set only for testing purposes.
        `_cpu_data_channel` is set for testing purposes and for deserialization.
        `_gpu_data_channel` and `_local_channel` are set only during deserialization.
        """
        self._writer = writer
        self._reader_and_node_list = reader_and_node_list
        self._typ = typ

        (
            remote_reader_and_node_list,
            local_reader_and_node_list,
        ) = utils.split_readers_by_locality(self._writer, self._reader_and_node_list)

        num_local_readers = len(local_reader_and_node_list)
        self._local_channel = _local_channel
        if self._local_channel is None and num_local_readers > 0:
            # There are some local readers which are the same worker process as
            # the writer. Create a local channel for the writer and the local readers.
            #
            # Use num_readers = 1 when creating the local channel,
            # because we have channel cache to support reading
            # from the same channel multiple times.
            self._local_channel = IntraProcessChannel(num_readers=1)

        assert len(remote_reader_and_node_list) > 0, (
            "All readers are from the same actor. "
            "The TorchTensorType type hint is not needed. "
            "No NCCL channel will be created."
        )
        self._gpu_data_channel = _gpu_data_channel
        if self._gpu_data_channel is None:
            self._gpu_data_channel: _TorchTensorNcclChannel = _TorchTensorNcclChannel(
                writer,
                remote_reader_and_node_list,
                typ,
                _meta_channel=tensor_metadata_channel,
            )

        self._cpu_data_channel: Optional["Channel"] = _cpu_data_channel
        if self._cpu_data_channel is not None:
            assert (
                not self._typ.direct_return
            ), "CPU channel should be None if direct return is enabled"

        if self._cpu_data_channel is None and not self._typ.direct_return:
            # Create a CPU channel to send non-tensor data.
            self._cpu_data_channel = SharedMemoryType().create_channel(
                writer, remote_reader_and_node_list, driver_actor_id
            )

        # Used for serialization.
        self._worker = ray._private.worker.global_worker
        self._worker.check_connected()

        ctx = ChannelContext.get_current()
        self.serialization_ctx = ctx.serialization_context
        assert self.serialization_ctx is not None

    def __reduce__(self):
        return (
            TorchTensorNcclChannel,
            (
                self._writer,
                self._reader_and_node_list,
                self._typ,
                # driver_actor_id and tensor_metadata_channel are used to initialize
                # the _cpu_data_channel and _gpu_data_channel, so we don't need to
                # pass them in here.
                None,
                None,
                self._cpu_data_channel,
                self._gpu_data_channel,
                self._local_channel,
            ),
        )

    def ensure_registered_as_writer(self):
        if self._local_channel is not None:
            self._local_channel.ensure_registered_as_writer()
        self._gpu_data_channel.ensure_registered_as_writer()
        if self._cpu_data_channel is not None:
            self._cpu_data_channel.ensure_registered_as_writer()

    def ensure_registered_as_reader(self):
        reader = utils.get_self_actor()
        if reader == self._writer:
            self._local_channel.ensure_registered_as_reader()
            return
        self._gpu_data_channel.ensure_registered_as_reader()
        if self._cpu_data_channel is not None:
            self._cpu_data_channel.ensure_registered_as_reader()

    def _send_cpu_and_gpu_data(self, value: Any, timeout: Optional[float]):
        self.serialization_ctx.reset_out_of_band_tensors([])
        # All tensors found in `value` will be transferred via NCCL.
        self.serialization_ctx.set_use_external_transport(True)

        try:
            # Serialize the data. All tensors that match our current device
            # will be extracted into the serialization context and replaced
            # with a placeholder.
            cpu_data = self._worker.get_serialization_context().serialize(value)
        except TypeError as e:
            sio = io.StringIO()
            ray.util.inspect_serializability(value, print_file=sio)
            msg = (
                "Could not serialize the put value "
                f"{repr(value)}:\n"
                f"{sio.getvalue()}"
            )
            raise TypeError(msg) from e
        finally:
            # Pop the tensors that were found during serialization of `value`.
            gpu_tensors, _ = self.serialization_ctx.reset_out_of_band_tensors([])
            # Reset the serialization method to now serialize torch.Tensors
            # normally.
            self.serialization_ctx.set_use_external_transport(False)

        # First send the extracted tensors through a GPU-specific channel.
        self._gpu_data_channel.write(gpu_tensors)
        # Next send the non-tensor data through a CPU-specific channel. The
        # data contains placeholders for the extracted tensors.
        self._cpu_data_channel.write(cpu_data)

    def write(self, value: Any, timeout: Optional[float] = None) -> None:
        """
        Send a value that may contain torch.Tensors that should be sent via
        external transport.

        Case 1: Use `_local_channel` to send the data to local readers.

        Case 2: Otherwise, use the following method to send the data to remote readers.

        1) Serializes `value`. During serialization, all torch.Tensors that are
        on the default device are extracted and replaced with a unique
        placeholder. Thus, the serialized value will contain all non-tensor
        data, and any tensors that were not on the default device (e.g., CPU
        tensor returned by a GPU actor).
        2) Sends extracted torch.Tensors via the tensor data channel (e.g.,
        NCCL).
        3) Sends the non-tensor data via the non-tensor data channel.

        If static_non_tensor_data=True was specified, then we only perform step
        (3) on the first `write` call. The reader is expected to reuse the sent
        data for subsequent messages.
        """
        self.ensure_registered_as_writer()

        if self._local_channel is not None:
            self._local_channel.write(value)

        if isinstance(value, ray.exceptions.RayTaskError):
            if self._typ.static_shape or self._typ.direct_return:
                # Raise a fatal error to teardown the DAG.
                # This error will also be caught from `CompiledDAGRef.get()`
                # and raised to the user
                # TODO(swang): Write exceptions to the tensor metadata or
                # non-tensor data channel if it is available to make these
                # exceptions recoverable.
                raise value

        if self._cpu_data_channel is None:
            # Handle the case where _direct_return=True. In this case, we check
            # that the task returned a CUDA torch.Tensor and just send it
            # directly without trying to serialize it first.
            import torch

            # These ValueErrors will also be caught from `CompiledDAGRef.get()`
            # and raised to the user
            if not isinstance(value, torch.Tensor):
                # TODO(swang): These errors are currently fatal for the DAG.
                # This could be improved by sending the exception through the
                # gpu_data_channel's CPU-based metadata channel, if one exists.
                raise ValueError(
                    "Task annotated with _direct_return=True must "
                    "return a CUDA torch.Tensor, instead found value "
                    f"`{value}`. DAG will shut down."
                )
            elif not value.is_cuda:
                raise ValueError(
                    "Task annotated with _direct_return=True must "
                    "return a CUDA torch.Tensor, instead found CPU tensor. "
                    "DAG will shut down."
                )
            self._gpu_data_channel.write([value], timeout=timeout)
        else:
            self._send_cpu_and_gpu_data(value, timeout)

    def _recv_cpu_and_gpu_data(
        self, tensors: List["torch.Tensor"], timeout: Optional[float] = None
    ) -> Any:
        """
        Helper method to receive data that contains a mix of CPU and GPU data.

        Args:
            tensors: The GPU data. This is a list of the torch.Tensors that
                were found in the sent data.
            timeout: Timeout for channel receive.
        """
        self.serialization_ctx.reset_out_of_band_tensors(tensors)

        # Next, read and deserialize the non-tensor data. The registered custom
        # deserializer will replace the found tensor placeholders with
        # `tensors`.
        data = self._cpu_data_channel.read(
            timeout=timeout,
        )
        # Check that all placeholders had a corresponding tensor.
        (
            _,
            deserialized_tensor_placeholders,
        ) = self.serialization_ctx.reset_out_of_band_tensors([])
        assert deserialized_tensor_placeholders == set(range(len(tensors)))

        return data

    def read(self, timeout: Optional[float] = None) -> Any:
        """
        Read a value that may contain torch.Tensors sent via external
        transport.

        Case 1: If the reader is a local reader and is the same actor as the writer,
        then use the `_local_channel` to read the data.

        Case 2: Otherwise, use the following method to read data from remote readers.

        1) Receives torch.Tensors via the tensor data channel (e.g., NCCL).
        2) Reads the serialized non-tensor data.
        3) Deserializes the non-tensor data. During deserialization, replaces
        all found placeholders with the received torch.Tensors.

        If _direct_return=True was specified, then we skip step (2) and (3) and
        directly return the data received in (1).
        """
        self.ensure_registered_as_reader()

        # If the reader is the same actor as the writer, then we can use the
        # local channel to read the data.
        reader = utils.get_self_actor()
        if reader == self._writer:
            assert self._local_channel is not None
            return self._local_channel.read()

        # First, read the tensor data.
        tensors = self._gpu_data_channel.read(timeout)

        if self._cpu_data_channel is None:
            # Handle _direct_return=True. In this case, we expect to receive
            # only one tensor, and we return it directly.
            assert len(tensors) == 1
            data = tensors[0]
        else:
            data = self._recv_cpu_and_gpu_data(tensors, timeout)

        return data

    def close(self) -> None:
        self._gpu_data_channel.close()
        if self._cpu_data_channel is not None:
            self._cpu_data_channel.close()
        if self._local_channel is not None:
            self._local_channel.close()


def _torch_zeros_allocator(
    shape: Union[int, Tuple[int]],
    dtype: "torch.dtype",
):
    """
    Allocate a zeros tensor buffer matching the given metadata.
    """
    import torch

    ctx = ChannelContext.get_current()
    return torch.zeros(shape, dtype=dtype, device=ctx.torch_device)


class _TorchTensorNcclChannel(ChannelInterface):
    def __init__(
        self,
        writer: ray.actor.ActorHandle,
        reader_and_node_list: List[Tuple["ray.actor.ActorHandle", str]],
        typ: "TorchTensorType",
        _meta_channel: Optional["Channel"] = None,
    ):
        """
        A helper channel for TorchTensorNcclChannel that is used to transfer
        lists of torch.Tensors via NCCL. This class can only transfer
        torch.Tensors and cannot transfer other CPU data, such as Exception
        objects or tensors nested inside of a dictionary.

        Args:
            writer: The actor that may write to the channel. None signifies the driver.
            reader_and_node_list: A list of tuples, where each tuple contains a reader
                actor handle and the node ID where the actor is located.
            typ: Type information about the values passed through the channel.
            _meta_channel: A channel used to send metadata for the tensors,
                i.e. shape and dtype. If not provided, and if the typ does not
                specify a static shape and dtype, then a metadata channel based
                on shared memory will be created.
        """
        import torch

        self.torch: ModuleType = torch

        self._writer = writer
        self._writer_rank: Optional[int] = None
        self._reader_and_node_list = reader_and_node_list
        self._reader_ranks: Optional[List[int]] = None
        self._writer_registered: bool = False
        self._reader_registered: bool = False

        ctx = ChannelContext.get_current()
        assert isinstance(
            typ.communicator_id, str
        ), "NCCL group ID ({nccl_group_id}) must be a str."
        self._typ = typ

        assert self._typ.communicator_id is not None, "No NCCL group specified."
        self._nccl_group_id: str = self._typ.communicator_id
        self._nccl_group: "Communicator" = ctx.communicators[self._typ.communicator_id]
        assert (
            self._nccl_group is not None
        ), "ChannelContext.nccl_group is not initialized."

        self._static_shape = typ.static_shape

        self._writer_rank = self._nccl_group.get_rank(self._writer)
        self._reader_ranks = [
            self._nccl_group.get_rank(reader)
            for reader, _ in self._reader_and_node_list
        ]

        if (
            self._writer_rank is not None
            and self._writer_rank == self._nccl_group.get_self_rank()
        ):
            self._writer_registered = True

        if (
            self._reader_ranks
            and self._nccl_group.get_self_rank() in self._reader_ranks
        ):
            self._reader_registered = True

        # If the channel type specifies that the tensor shape is static, then the
        # receiver can allocate buffers without needing to coordinate with the
        # sender. We set the metadata on the first send-recv op. Thereafter,
        # the sender must ensure that sent tensors match this metadata, and the
        # receiver will allocate tensors with this shape.
        self._static_tensor_metadata: Optional[List[_TorchTensorMetadata]] = None
        self._meta_channel: Optional[Channel] = _meta_channel
        if self._meta_channel is None and self._writer_registered:
            # We are the writer. Therefore, we also need to allocate a metadata
            # channel that will be used to send the shape and dtype of the
            # tensor to the receiver(s).
            metadata_type = SharedMemoryType()
            self._meta_channel = metadata_type.create_channel(
                self._writer,
                self._reader_and_node_list,
                None,
            )

    def ensure_registered_as_writer(self):
        assert self._nccl_group is not None, "Actor is not part of a NCCL group"
        assert self._writer_registered
        ctx = ChannelContext.get_current()
        assert ctx.torch_device.type == "cuda"

    def ensure_registered_as_reader(self) -> bool:
        assert self._nccl_group is not None, "Actor is not part of a NCCL group"
        assert self._reader_registered
        ctx = ChannelContext.get_current()
        assert ctx.torch_device.type == "cuda"

    def __reduce__(self):
        return (
            self.__class__,
            (
                self._writer,
                self._reader_and_node_list,
                self._typ,
                self._meta_channel,
            ),
        )

    def _get_send_tensors_metadata(
        self, tensors: List["torch.Tensor"]
    ) -> Optional[List[_TorchTensorMetadata]]:
        """
        Helper method to get the metadata that should be sent to the reader so
        that they can allocate the proper-sized buffer(s). Throws error if
        static_shape=True was set and the given tensors do not match the
        inferred shapes.

        Returns: The metadata to send to the reader. None means that we should
            not send any metadata message to the reader.
        """
        ctx = ChannelContext.get_current()

        # TODO(swang): Currently any exceptions thrown during this method are
        # fatal for the DAG because there is no way for the receiver to receive
        # the exception. This can be improved by sending the exception through
        # the CPU-based non-tensor-data channel, if one exists. The tensor
        # channel can send empty data alongside the exception to avoid hanging.

        # Get the shape and dtype of each tensor to send.
        metadata_list = []
        for tensor in tensors:
            # Basic type checking.
            if not isinstance(tensor, self.torch.Tensor):
                raise ValueError("Task must return torch.Tensors")

            if tensor.device != ctx.torch_device:
                raise ValueError(
                    f"torch.Tensor must be on the default device: {ctx.torch_device}"
                )

            metadata = _TorchTensorMetadata(tensor.shape, tensor.dtype)
            metadata_list.append(metadata)

        if self._static_tensor_metadata is not None:
            if metadata_list != self._static_tensor_metadata:
                metadata_str = [
                    f"(shape={m.shape}, dtype={m.dtype})" for m in metadata_list
                ]
                expected_str = [
                    f"(shape={m.shape}, dtype={m.dtype})"
                    for m in self._static_tensor_metadata
                ]
                raise ValueError(
                    "Expected torch.Tensors with shapes and dtypes: "
                    "[" + ", ".join(expected_str) + "], "
                    "found: [" + ", ".join(metadata_str) + "]. "
                    "DAG will shut down."
                )
            # The receiver has already determined the shape and dtype of the
            # tensors from a previous send, so no need to send the metadata
            # again.
            return None

        if self._static_shape:
            # The shape and dtype is static. This is the first send op and
            # afterwards, a ValueError will be thrown if the sent tensors do
            # not match this metadata.
            self._static_tensor_metadata = metadata_list
        return metadata_list

    def write(
        self,
        tensors: List["torch.Tensor"],
        timeout: Optional[float] = None,
    ):
        """
        Write a list of tensors via NCCL:

        1) Send the tensor metadata, i.e. the shape and dtypes of all tensors
        via the shared-memory metadata channel.
        2) Send the tensor data via NCCL.

        If static_shape=True was set, then we only perform step (1) on the
        first message. The reader is expected to reuse the sent metadata for
        subsequent messages.
        """
        self.ensure_registered_as_writer()

        import torch

        for tensor in tensors:
            assert isinstance(
                tensor, torch.Tensor
            ), f"{tensor} must be instance of torch.Tensor"

        # Send the tensors metadata so that the receiver knows what buffers to
        # allocate.
        metadata = self._get_send_tensors_metadata(tensors)
        if metadata is not None:
            self._meta_channel.write(metadata)

        # NOTE(swang): We must send the metadata *before* launching the NCCL
        # send. We are using blocking NCCL ops, so the following calls will
        # block until the kernel has been enqueued. Also, peers must launch the
        # kernel together before either can proceed. Therefore, we send the
        # metadata first so that the receiver can read the metadata and then
        # launch the same NCCL op.
        for tensor in tensors:
            # TODO: If there are multiple readers, can replace with a
            # broadcast.
            for rank in self._reader_ranks:
                self._nccl_group.send(tensor, rank)

    def _get_recv_tensors_metadata(
        self, timeout: Optional[float] = None
    ) -> List[_TorchTensorMetadata]:
        """
        Get the shape(s) and dtype(s) of the tensors to receive from the
        metadata channel. If static_shape=True was set, then we reuse the first
        metadata received.
        """
        if self._static_tensor_metadata is not None:
            return self._static_tensor_metadata

        meta = self._meta_channel.read(timeout)

        if self._static_shape:
            self._static_tensor_metadata = meta

        return meta

    def read(
        self,
        timeout: Optional[float] = None,
    ) -> Union["torch.Tensor", List["torch.Tensor"]]:
        """
        Receive a list of tensors.

        (1) Receive the tensor metadata via the shared-memory metadata channel.
        (2) Allocate buffers on our default device according to the received
        tensor metadata.
        (3) Receive the tensor data via NCCL.

        If static_data=True was set, then we only perform step (1) on the first
        message. Subsequent messages reuse the same metadata.

        NOTE: Currently `timeout` only applies to receiving the CPU-based
        tensor metadata. The GPU recv may exceed the timeout without throwing
        an error.
        """
        self.ensure_registered_as_reader()

        meta_list: List[_TorchTensorMetadata] = self._get_recv_tensors_metadata(timeout)

        bufs: List["torch.Tensor"] = []
        for meta in meta_list:
            buf = self._nccl_group.recv(
                meta.shape, meta.dtype, self._writer_rank, _torch_zeros_allocator
            )
            bufs.append(buf)
        # TODO: Sync CUDA stream after receiving all tensors, instead of after
        # each tensor.
        return bufs

    def close(self) -> None:
        self._meta_channel.close()

        self._nccl_group.destroy()
        ctx = ChannelContext.get_current()
        if self._nccl_group_id in ctx.communicators:
            del ctx.communicators[self._nccl_group_id]


def _do_init_communicator(
    self,
    group_id,
    world_size,
    comm_id,
    rank,
    actor_handles,
    use_communication_streams,
    custom_communicator: Optional[Communicator] = None,
):
    import torch

    if not custom_communicator:
        assert (
            ray.get_gpu_ids()
        ), "Actors participating in NCCL group must have at least one GPU assigned"

    ctx = ChannelContext.get_current()
    if custom_communicator is not None:
        custom_communicator.initialize(rank)
        ctx.communicators[group_id] = custom_communicator
    else:
        # default to NcclGroup
        ctx.communicators[group_id] = _NcclGroup(
            world_size,
            comm_id,
            rank,
            actor_handles,
            torch.cuda.current_stream().cuda_stream,
            use_communication_streams,
        )


def _do_destroy_communicator(self, group_id):
    ctx = ChannelContext.get_current()
    if group_id not in ctx.communicators:
        return
    ctx.communicators[group_id].destroy()

    # Keep the NCCL group in the map after destruction in case there is still a
    # task loop running.


def _do_check_has_gpu(self) -> bool:
    return bool(ray.get_gpu_ids())


def _do_get_unique_nccl_id(self) -> bool:
    from cupy.cuda import nccl

    return nccl.get_unique_id()


def _get_ranks(
    actors: List[ray.actor.ActorHandle], custom_nccl_group: Optional[Communicator]
) -> List[int]:
    """
    Get ranks for the NCCL group to use. If custom_nccl_group is specified,
    return the ranks of the actors in the custom NCCL group, in the same
    order of the actors; otherwise, return list(range(len(actors))).

    Args:
        actors: A list of actors that participate in the NCCL group.
        custom_nccl_group: The custom NCCL group to use.
    """
    if custom_nccl_group is None:
        return list(range(len(actors)))

    assert len(actors) == custom_nccl_group.get_world_size(), (
        "The world size of the custom NCCL group does not match the number "
        "of actors."
    )
    ranks = []
    for actor in actors:
        rank = custom_nccl_group.get_rank(actor)
        assert rank not in ranks, "Duplicate rank in custom NCCL group"
        ranks.append(rank)
    assert custom_nccl_group.get_world_size() == len(actors), (
        "The world size of the custom NCCL group "
        f"({custom_nccl_group.get_world_size()}) "
        "does not match the number of actors "
        f"({len(actors)})."
    )
    return ranks


def _init_communicator(
    actors: List[ray.actor.ActorHandle],
    custom_communicator: Optional[Communicator] = None,
    use_communication_streams: bool = False,
) -> str:
    """
    Initialize a NCCL group with the given actors. If a custom NCCL group is
    provided, then it will be used, otherwise a new NCCL group will be created.

    Args:
        actors: A list of actors that participate in the NCCL group.
<<<<<<< HEAD
        custom_nccl_group: A custom NCCL group to initialize.
        use_communication_streams: Whether to use dedicated send, recv, and
                collective streams for communication. If True, communication and
                computation can be overlapped to improve perfomrance.
=======
        custom_communicator: A custom NCCL group to initialize.
        use_communication_streams: Whether to use dedicated send and recv
                streams for communication. If True, communication and computation
                can be overlapped to improve perfomrance.
>>>>>>> ae1743d1
    """
    ctx = ChannelContext.get_current()

    is_cpu_communicator = custom_communicator and isinstance(
        custom_communicator, CPUCommunicator
    )

    has_gpus = ray.get(
        [actor.__ray_call__.remote(_do_check_has_gpu) for actor in actors]
    )
    for has_gpu, actor in zip(has_gpus, actors):
        if not has_gpu and not is_cpu_communicator:
            raise ValueError(
                f"Actor {actor} returns a tensor with type hint "
                'TorchTensor(transport="nccl") or '
                "TorchTensor(transport=nccl_group_handle)"
                "but actor does not have a GPU assigned by Ray."
            )

    actor_ids = {actor._ray_actor_id for actor in actors}
    assert len(actor_ids) == len(actors), "Actors must be unique"

    # Allocate a communicator ID on one of the actors that will participate in
    # the group. This is in case the driver is not on the same node as one of
    # the NCCL actors.
    nccl_comm_id = (
        ray.get(actors[0].__ray_call__.remote(_do_get_unique_nccl_id))
        if not is_cpu_communicator
        else str(uuid.uuid4())
    )
    # Used to uniquely identify this NCCL group.
    group_id = str(uuid.uuid4())

    if custom_communicator is not None:
        logger.info(f"Initializing custom NCCL group {group_id} on actors: {actors}")
    else:
        logger.info(f"Creating NCCL group {group_id} on actors: {actors}")

    world_size = len(actors)
    ranks = _get_ranks(actors, custom_communicator)
    init_tasks = [
        actor.__ray_call__.remote(
            _do_init_communicator,
            group_id,
            world_size,
            nccl_comm_id,
            rank,
            actors,
            use_communication_streams,
            custom_communicator,
        )
        for rank, actor in zip(ranks, actors)
    ]
    try:
        ray.get(init_tasks, timeout=30)
    except ray.exceptions.GetTimeoutError:
        logger.warning(
            "NCCL group creation not done after 30s. NCCL group creation may be hung."
        )
        ray.get(init_tasks)

    logger.info("NCCL group initialized.")

    if custom_communicator is not None:
        ctx.communicators[group_id] = custom_communicator
    else:
        ctx.communicators[group_id] = _NcclGroup(
            world_size,
            nccl_comm_id,
            rank=None,
            actor_handles=actors,
            cuda_stream=None,
        )
    return group_id


def _destroy_communicator(group_id: str) -> None:
    """
    Destroy the NCCL group with the given ID.
    """
    ctx = ChannelContext.get_current()
    if group_id not in ctx.communicators:
        return

    group = ctx.communicators[group_id]
    actors = group.get_actor_handles()
    destroy_tasks = [
        actor.__ray_call__.remote(
            _do_destroy_communicator,
            group_id,
        )
        for actor in actors
    ]

    _, unready = ray.wait(destroy_tasks, timeout=30, num_returns=len(destroy_tasks))
    if unready:
        logger.warning(
            "NCCL group destruction not done after 30s. NCCL group destruction "
            "may be hung."
        )

    del ctx.communicators[group_id]<|MERGE_RESOLUTION|>--- conflicted
+++ resolved
@@ -729,17 +729,10 @@
 
     Args:
         actors: A list of actors that participate in the NCCL group.
-<<<<<<< HEAD
-        custom_nccl_group: A custom NCCL group to initialize.
+        custom_communicator: A custom NCCL group to initialize.
         use_communication_streams: Whether to use dedicated send, recv, and
                 collective streams for communication. If True, communication and
                 computation can be overlapped to improve perfomrance.
-=======
-        custom_communicator: A custom NCCL group to initialize.
-        use_communication_streams: Whether to use dedicated send and recv
-                streams for communication. If True, communication and computation
-                can be overlapped to improve perfomrance.
->>>>>>> ae1743d1
     """
     ctx = ChannelContext.get_current()
 
